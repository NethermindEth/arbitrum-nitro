--- conflicted
+++ resolved
@@ -253,8 +253,7 @@
 	dataPosterConfigFetcher := func() *dataposter.DataPosterConfig {
 		return &config().DataPoster
 	}
-<<<<<<< HEAD
-	b.dataPoster, err = dataposter.NewDataPoster(
+	b.dataPoster, err = dataposter.NewDataPoster(ctx,
 		&dataposter.DataPosterOpts{
 			Database:          dataPosterDB,
 			HeaderReader:      l1Reader,
@@ -266,9 +265,6 @@
 			RedisKey:          "data-poster.queue",
 		},
 	)
-=======
-	b.dataPoster, err = dataposter.NewDataPoster(ctx, dataPosterDB, l1Reader, transactOpts, redisClient, redisLock, dataPosterConfigFetcher, b.getBatchPosterPosition)
->>>>>>> 461369dc
 	if err != nil {
 		return nil, err
 	}
