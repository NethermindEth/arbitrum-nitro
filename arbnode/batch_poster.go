// Copyright 2021-2022, Offchain Labs, Inc.
// For license information, see https://github.com/nitro/blob/master/LICENSE

package arbnode

import (
	"bytes"
	"context"
	"encoding/hex"
	"errors"
	"fmt"
	"math"
	"math/big"
	"strings"
	"sync/atomic"
	"time"

	"github.com/andybalholm/brotli"
	"github.com/spf13/pflag"

	"github.com/ethereum/go-ethereum/accounts/abi"
	"github.com/ethereum/go-ethereum/accounts/abi/bind"
	"github.com/ethereum/go-ethereum/common"
	"github.com/ethereum/go-ethereum/common/hexutil"
	"github.com/ethereum/go-ethereum/consensus/misc/eip4844"
	"github.com/ethereum/go-ethereum/core/types"
	"github.com/ethereum/go-ethereum/crypto/kzg4844"
	"github.com/ethereum/go-ethereum/ethdb"
	"github.com/ethereum/go-ethereum/log"
	"github.com/ethereum/go-ethereum/metrics"
	"github.com/ethereum/go-ethereum/params"
	"github.com/ethereum/go-ethereum/rlp"
	"github.com/ethereum/go-ethereum/rpc"

	"github.com/offchainlabs/nitro/arbnode/dataposter"
	"github.com/offchainlabs/nitro/arbnode/dataposter/storage"
	"github.com/offchainlabs/nitro/arbnode/redislock"
	"github.com/offchainlabs/nitro/arbos/arbostypes"
	"github.com/offchainlabs/nitro/arbstate"
	"github.com/offchainlabs/nitro/arbutil"
	"github.com/offchainlabs/nitro/cmd/chaininfo"
	"github.com/offchainlabs/nitro/cmd/genericconf"
	"github.com/offchainlabs/nitro/das"
	"github.com/offchainlabs/nitro/execution"
	"github.com/offchainlabs/nitro/solgen/go/bridgegen"
	"github.com/offchainlabs/nitro/util"
	"github.com/offchainlabs/nitro/util/arbmath"
	"github.com/offchainlabs/nitro/util/blobs"
	"github.com/offchainlabs/nitro/util/headerreader"
	"github.com/offchainlabs/nitro/util/redisutil"
	"github.com/offchainlabs/nitro/util/stopwaiter"
)

var (
<<<<<<< HEAD
	batchPosterWalletBalance          = metrics.NewRegisteredGaugeFloat64("arb/batchposter/wallet/balanceether", nil)
	batchPosterGasRefunderBalance     = metrics.NewRegisteredGaugeFloat64("arb/batchposter/gasrefunder/balanceether", nil)
	baseFeeGauge                      = metrics.NewRegisteredGauge("arb/batchposter/basefee", nil)
	blobFeeGauge                      = metrics.NewRegisteredGauge("arb/batchposter/blobfee", nil)
	l1GasPriceGauge                   = metrics.NewRegisteredGauge("arb/batchposter/l1gasprice", nil)
	l1GasPriceEstimateGauge           = metrics.NewRegisteredGauge("arb/batchposter/l1gaspriceestimate", nil)
	latestBatchSurplusGauge           = metrics.NewRegisteredGauge("arb/batchposter/latestbatchsurplus", nil)
	blockGasUsedPerBlockGasLimitGauge = metrics.NewRegisteredGaugeFloat64("arb/batchposter/blockgasusedperblockgaslimit", nil)
	blobGasUsedPerBlobGasLimitGauge   = metrics.NewRegisteredGaugeFloat64("arb/batchposter/blobgasusedperblobgaslimit", nil)
	suggestedTipCapGauge              = metrics.NewRegisteredGauge("arb/batchposter/suggestedtipcap", nil)
=======
	batchPosterWalletBalance      = metrics.NewRegisteredGaugeFloat64("arb/batchposter/wallet/eth", nil)
	batchPosterGasRefunderBalance = metrics.NewRegisteredGaugeFloat64("arb/batchposter/gasrefunder/eth", nil)
	baseFeeGauge                  = metrics.NewRegisteredGauge("arb/batchposter/basefee", nil)
	blobFeeGauge                  = metrics.NewRegisteredHistogram("arb/batchposter/blobfee", nil, metrics.NewBoundedHistogramSample())
	blockGasUsedGauge             = metrics.NewRegisteredGauge("arb/batchposter/blockgas/used", nil)
	blockGasLimitGauge            = metrics.NewRegisteredGauge("arb/batchposter/blockgas/limit", nil)
	blobGasUsedGauge              = metrics.NewRegisteredGauge("arb/batchposter/blobgas/used", nil)
	blobGasLimitGauge             = metrics.NewRegisteredGauge("arb/batchposter/blobgas/limit", nil)
	suggestedTipCapGauge          = metrics.NewRegisteredGauge("arb/batchposter/suggestedtipcap", nil)
>>>>>>> d66c19db

	usableBytesInBlob    = big.NewInt(int64(len(kzg4844.Blob{}) * 31 / 32))
	blobTxBlobGasPerBlob = big.NewInt(params.BlobTxBlobGasPerBlob)
)

const (
	batchPosterSimpleRedisLockKey = "node.batch-poster.redis-lock.simple-lock-key"

	sequencerBatchPostMethodName          = "addSequencerL2BatchFromOrigin0"
	sequencerBatchPostWithBlobsMethodName = "addSequencerL2BatchFromBlobs"
)

type batchPosterPosition struct {
	MessageCount        arbutil.MessageIndex
	DelayedMessageCount uint64
	NextSeqNum          uint64
}

type BatchPoster struct {
	stopwaiter.StopWaiter
	l1Reader           *headerreader.HeaderReader
	inbox              *InboxTracker
	streamer           *TransactionStreamer
	arbOSVersionGetter execution.FullExecutionClient
	config             BatchPosterConfigFetcher
	seqInbox           *bridgegen.SequencerInbox
	bridge             *bridgegen.Bridge
	syncMonitor        *SyncMonitor
	seqInboxABI        *abi.ABI
	seqInboxAddr       common.Address
	bridgeAddr         common.Address
	gasRefunderAddr    common.Address
	building           *buildingBatch
	daWriter           das.DataAvailabilityServiceWriter
	dataPoster         *dataposter.DataPoster
	redisLock          *redislock.Simple
	messagesPerBatch   *arbmath.MovingAverage[uint64]
	non4844BatchCount  int // Count of consecutive non-4844 batches posted
	// This is an atomic variable that should only be accessed atomically.
	// An estimate of the number of batches we want to post but haven't yet.
	// This doesn't include batches which we don't want to post yet due to the L1 bounds.
	backlog         uint64
	lastHitL1Bounds time.Time // The last time we wanted to post a message but hit the L1 bounds

	batchReverted        atomic.Bool // indicates whether data poster batch was reverted
	nextRevertCheckBlock int64       // the last parent block scanned for reverting batches

	accessList func(SequencerInboxAccs, AfterDelayedMessagesRead int) types.AccessList
}

type l1BlockBound int

// This enum starts at 1 to avoid the empty initialization of 0 being valid
const (
	// Default is Safe if the L1 reader has finality data enabled, otherwise Latest
	l1BlockBoundDefault l1BlockBound = iota + 1
	l1BlockBoundSafe
	l1BlockBoundFinalized
	l1BlockBoundLatest
	l1BlockBoundIgnore
)

type BatchPosterConfig struct {
	Enable                             bool `koanf:"enable"`
	DisableDasFallbackStoreDataOnChain bool `koanf:"disable-das-fallback-store-data-on-chain" reload:"hot"`
	// Max batch size.
	MaxSize int `koanf:"max-size" reload:"hot"`
	// Maximum 4844 blob enabled batch size.
	Max4844BatchSize int `koanf:"max-4844-batch-size" reload:"hot"`
	// Max batch post delay.
	MaxDelay time.Duration `koanf:"max-delay" reload:"hot"`
	// Wait for max BatchPost delay.
	WaitForMaxDelay bool `koanf:"wait-for-max-delay" reload:"hot"`
	// Batch post polling interval.
	PollInterval time.Duration `koanf:"poll-interval" reload:"hot"`
	// Batch posting error delay.
	ErrorDelay                     time.Duration               `koanf:"error-delay" reload:"hot"`
	CompressionLevel               int                         `koanf:"compression-level" reload:"hot"`
	DASRetentionPeriod             time.Duration               `koanf:"das-retention-period" reload:"hot"`
	GasRefunderAddress             string                      `koanf:"gas-refunder-address" reload:"hot"`
	DataPoster                     dataposter.DataPosterConfig `koanf:"data-poster" reload:"hot"`
	RedisUrl                       string                      `koanf:"redis-url"`
	RedisLock                      redislock.SimpleCfg         `koanf:"redis-lock" reload:"hot"`
	ExtraBatchGas                  uint64                      `koanf:"extra-batch-gas" reload:"hot"`
	Post4844Blobs                  bool                        `koanf:"post-4844-blobs" reload:"hot"`
	IgnoreBlobPrice                bool                        `koanf:"ignore-blob-price" reload:"hot"`
	ParentChainWallet              genericconf.WalletConfig    `koanf:"parent-chain-wallet"`
	L1BlockBound                   string                      `koanf:"l1-block-bound" reload:"hot"`
	L1BlockBoundBypass             time.Duration               `koanf:"l1-block-bound-bypass" reload:"hot"`
	UseAccessLists                 bool                        `koanf:"use-access-lists" reload:"hot"`
	GasEstimateBaseFeeMultipleBips arbmath.Bips                `koanf:"gas-estimate-base-fee-multiple-bips"`

	gasRefunder  common.Address
	l1BlockBound l1BlockBound
}

func (c *BatchPosterConfig) Validate() error {
	if len(c.GasRefunderAddress) > 0 && !common.IsHexAddress(c.GasRefunderAddress) {
		return fmt.Errorf("invalid gas refunder address \"%v\"", c.GasRefunderAddress)
	}
	c.gasRefunder = common.HexToAddress(c.GasRefunderAddress)
	if c.MaxSize <= 40 {
		return errors.New("MaxBatchSize too small")
	}
	if c.L1BlockBound == "" {
		c.l1BlockBound = l1BlockBoundDefault
	} else if c.L1BlockBound == "safe" {
		c.l1BlockBound = l1BlockBoundSafe
	} else if c.L1BlockBound == "finalized" {
		c.l1BlockBound = l1BlockBoundFinalized
	} else if c.L1BlockBound == "latest" {
		c.l1BlockBound = l1BlockBoundLatest
	} else if c.L1BlockBound == "ignore" {
		c.l1BlockBound = l1BlockBoundIgnore
	} else {
		return fmt.Errorf("invalid L1 block bound tag \"%v\" (see --help for options)", c.L1BlockBound)
	}
	return nil
}

type BatchPosterConfigFetcher func() *BatchPosterConfig

func BatchPosterConfigAddOptions(prefix string, f *pflag.FlagSet) {
	f.Bool(prefix+".enable", DefaultBatchPosterConfig.Enable, "enable posting batches to l1")
	f.Bool(prefix+".disable-das-fallback-store-data-on-chain", DefaultBatchPosterConfig.DisableDasFallbackStoreDataOnChain, "If unable to batch to DAS, disable fallback storing data on chain")
	f.Int(prefix+".max-size", DefaultBatchPosterConfig.MaxSize, "maximum batch size")
	f.Int(prefix+".max-4844-batch-size", DefaultBatchPosterConfig.Max4844BatchSize, "maximum 4844 blob enabled batch size")
	f.Duration(prefix+".max-delay", DefaultBatchPosterConfig.MaxDelay, "maximum batch posting delay")
	f.Bool(prefix+".wait-for-max-delay", DefaultBatchPosterConfig.WaitForMaxDelay, "wait for the max batch delay, even if the batch is full")
	f.Duration(prefix+".poll-interval", DefaultBatchPosterConfig.PollInterval, "how long to wait after no batches are ready to be posted before checking again")
	f.Duration(prefix+".error-delay", DefaultBatchPosterConfig.ErrorDelay, "how long to delay after error posting batch")
	f.Int(prefix+".compression-level", DefaultBatchPosterConfig.CompressionLevel, "batch compression level")
	f.Duration(prefix+".das-retention-period", DefaultBatchPosterConfig.DASRetentionPeriod, "In AnyTrust mode, the period which DASes are requested to retain the stored batches.")
	f.String(prefix+".gas-refunder-address", DefaultBatchPosterConfig.GasRefunderAddress, "The gas refunder contract address (optional)")
	f.Uint64(prefix+".extra-batch-gas", DefaultBatchPosterConfig.ExtraBatchGas, "use this much more gas than estimation says is necessary to post batches")
	f.Bool(prefix+".post-4844-blobs", DefaultBatchPosterConfig.Post4844Blobs, "if the parent chain supports 4844 blobs and they're well priced, post EIP-4844 blobs")
	f.Bool(prefix+".ignore-blob-price", DefaultBatchPosterConfig.IgnoreBlobPrice, "if the parent chain supports 4844 blobs and ignore-blob-price is true, post 4844 blobs even if it's not price efficient")
	f.String(prefix+".redis-url", DefaultBatchPosterConfig.RedisUrl, "if non-empty, the Redis URL to store queued transactions in")
	f.String(prefix+".l1-block-bound", DefaultBatchPosterConfig.L1BlockBound, "only post messages to batches when they're within the max future block/timestamp as of this L1 block tag (\"safe\", \"finalized\", \"latest\", or \"ignore\" to ignore this check)")
	f.Duration(prefix+".l1-block-bound-bypass", DefaultBatchPosterConfig.L1BlockBoundBypass, "post batches even if not within the layer 1 future bounds if we're within this margin of the max delay")
	f.Bool(prefix+".use-access-lists", DefaultBatchPosterConfig.UseAccessLists, "post batches with access lists to reduce gas usage (disabled for L3s)")
	f.Uint64(prefix+".gas-estimate-base-fee-multiple-bips", uint64(DefaultBatchPosterConfig.GasEstimateBaseFeeMultipleBips), "for gas estimation, use this multiple of the basefee (measured in basis points) as the max fee per gas")
	redislock.AddConfigOptions(prefix+".redis-lock", f)
	dataposter.DataPosterConfigAddOptions(prefix+".data-poster", f, dataposter.DefaultDataPosterConfig)
	genericconf.WalletConfigAddOptions(prefix+".parent-chain-wallet", f, DefaultBatchPosterConfig.ParentChainWallet.Pathname)
}

var DefaultBatchPosterConfig = BatchPosterConfig{
	Enable:                             false,
	DisableDasFallbackStoreDataOnChain: false,
	// This default is overridden for L3 chains in applyChainParameters in cmd/nitro/nitro.go
	MaxSize: 100000,
	// TODO: is 1000 bytes an appropriate margin for error vs blob space efficiency?
	Max4844BatchSize:               blobs.BlobEncodableData*(params.MaxBlobGasPerBlock/params.BlobTxBlobGasPerBlob) - 1000,
	PollInterval:                   time.Second * 10,
	ErrorDelay:                     time.Second * 10,
	MaxDelay:                       time.Hour,
	WaitForMaxDelay:                false,
	CompressionLevel:               brotli.BestCompression,
	DASRetentionPeriod:             time.Hour * 24 * 15,
	GasRefunderAddress:             "",
	ExtraBatchGas:                  50_000,
	Post4844Blobs:                  false,
	IgnoreBlobPrice:                false,
	DataPoster:                     dataposter.DefaultDataPosterConfig,
	ParentChainWallet:              DefaultBatchPosterL1WalletConfig,
	L1BlockBound:                   "",
	L1BlockBoundBypass:             time.Hour,
	UseAccessLists:                 true,
	RedisLock:                      redislock.DefaultCfg,
	GasEstimateBaseFeeMultipleBips: arbmath.OneInBips * 3 / 2,
}

var DefaultBatchPosterL1WalletConfig = genericconf.WalletConfig{
	Pathname:      "batch-poster-wallet",
	Password:      genericconf.WalletConfigDefault.Password,
	PrivateKey:    genericconf.WalletConfigDefault.PrivateKey,
	Account:       genericconf.WalletConfigDefault.Account,
	OnlyCreateKey: genericconf.WalletConfigDefault.OnlyCreateKey,
}

var TestBatchPosterConfig = BatchPosterConfig{
	Enable:                         true,
	MaxSize:                        100000,
	Max4844BatchSize:               DefaultBatchPosterConfig.Max4844BatchSize,
	PollInterval:                   time.Millisecond * 10,
	ErrorDelay:                     time.Millisecond * 10,
	MaxDelay:                       0,
	WaitForMaxDelay:                false,
	CompressionLevel:               2,
	DASRetentionPeriod:             time.Hour * 24 * 15,
	GasRefunderAddress:             "",
	ExtraBatchGas:                  10_000,
	Post4844Blobs:                  true,
	IgnoreBlobPrice:                false,
	DataPoster:                     dataposter.TestDataPosterConfig,
	ParentChainWallet:              DefaultBatchPosterL1WalletConfig,
	L1BlockBound:                   "",
	L1BlockBoundBypass:             time.Hour,
	UseAccessLists:                 true,
	GasEstimateBaseFeeMultipleBips: arbmath.OneInBips * 3 / 2,
}

type BatchPosterOpts struct {
	DataPosterDB  ethdb.Database
	L1Reader      *headerreader.HeaderReader
	Inbox         *InboxTracker
	Streamer      *TransactionStreamer
	VersionGetter execution.FullExecutionClient
	SyncMonitor   *SyncMonitor
	Config        BatchPosterConfigFetcher
	DeployInfo    *chaininfo.RollupAddresses
	TransactOpts  *bind.TransactOpts
	DAWriter      das.DataAvailabilityServiceWriter
	ParentChainID *big.Int
}

func NewBatchPoster(ctx context.Context, opts *BatchPosterOpts) (*BatchPoster, error) {
	seqInbox, err := bridgegen.NewSequencerInbox(opts.DeployInfo.SequencerInbox, opts.L1Reader.Client())
	if err != nil {
		return nil, err
	}
	bridge, err := bridgegen.NewBridge(opts.DeployInfo.Bridge, opts.L1Reader.Client())
	if err != nil {
		return nil, err
	}
	if err = opts.Config().Validate(); err != nil {
		return nil, err
	}
	seqInboxABI, err := bridgegen.SequencerInboxMetaData.GetAbi()
	if err != nil {
		return nil, err
	}
	redisClient, err := redisutil.RedisClientFromURL(opts.Config().RedisUrl)
	if err != nil {
		return nil, err
	}
	redisLockConfigFetcher := func() *redislock.SimpleCfg {
		simpleRedisLockConfig := opts.Config().RedisLock
		simpleRedisLockConfig.Key = batchPosterSimpleRedisLockKey
		return &simpleRedisLockConfig
	}
	redisLock, err := redislock.NewSimple(redisClient, redisLockConfigFetcher, func() bool { return opts.SyncMonitor.Synced() })
	if err != nil {
		return nil, err
	}
	b := &BatchPoster{
		l1Reader:           opts.L1Reader,
		inbox:              opts.Inbox,
		streamer:           opts.Streamer,
		arbOSVersionGetter: opts.VersionGetter,
		syncMonitor:        opts.SyncMonitor,
		config:             opts.Config,
		bridge:             bridge,
		seqInbox:           seqInbox,
		seqInboxABI:        seqInboxABI,
		seqInboxAddr:       opts.DeployInfo.SequencerInbox,
		gasRefunderAddr:    opts.Config().gasRefunder,
		bridgeAddr:         opts.DeployInfo.Bridge,
		daWriter:           opts.DAWriter,
		redisLock:          redisLock,
	}
	b.messagesPerBatch, err = arbmath.NewMovingAverage[uint64](20)
	if err != nil {
		return nil, err
	}
	dataPosterConfigFetcher := func() *dataposter.DataPosterConfig {
		return &(opts.Config().DataPoster)
	}
	b.dataPoster, err = dataposter.NewDataPoster(ctx,
		&dataposter.DataPosterOpts{
			Database:          opts.DataPosterDB,
			HeaderReader:      opts.L1Reader,
			Auth:              opts.TransactOpts,
			RedisClient:       redisClient,
			Config:            dataPosterConfigFetcher,
			MetadataRetriever: b.getBatchPosterPosition,
			ExtraBacklog:      b.GetBacklogEstimate,
			RedisKey:          "data-poster.queue",
			ParentChainID:     opts.ParentChainID,
		})
	if err != nil {
		return nil, err
	}
	// Dataposter sender may be external signer address, so we should initialize
	// access list after initializing dataposter.
	b.accessList = func(SequencerInboxAccs, AfterDelayedMessagesRead int) types.AccessList {
		if !b.config().UseAccessLists || opts.L1Reader.IsParentChainArbitrum() {
			// Access lists cost gas instead of saving gas when posting to L2s,
			// because data is expensive in comparison to computation.
			return nil
		}
		return AccessList(&AccessListOpts{
			SequencerInboxAddr:       opts.DeployInfo.SequencerInbox,
			DataPosterAddr:           b.dataPoster.Sender(),
			BridgeAddr:               opts.DeployInfo.Bridge,
			GasRefunderAddr:          opts.Config().gasRefunder,
			SequencerInboxAccs:       SequencerInboxAccs,
			AfterDelayedMessagesRead: AfterDelayedMessagesRead,
		})
	}
	return b, nil
}

type AccessListOpts struct {
	SequencerInboxAddr       common.Address
	BridgeAddr               common.Address
	DataPosterAddr           common.Address
	GasRefunderAddr          common.Address
	SequencerInboxAccs       int
	AfterDelayedMessagesRead int
}

// AccessList returns access list (contracts, storage slots) for batchposter.
func AccessList(opts *AccessListOpts) types.AccessList {
	l := types.AccessList{
		types.AccessTuple{
			Address: opts.SequencerInboxAddr,
			StorageKeys: []common.Hash{
				common.HexToHash("0x0000000000000000000000000000000000000000000000000000000000000000"), // totalDelayedMessagesRead
				common.HexToHash("0x0000000000000000000000000000000000000000000000000000000000000001"), // bridge
				common.HexToHash("0x000000000000000000000000000000000000000000000000000000000000000a"), // maxTimeVariation
				// ADMIN_SLOT from OpenZeppelin, keccak-256 hash of
				// "eip1967.proxy.admin" subtracted by 1.
				common.HexToHash("0xb53127684a568b3173ae13b9f8a6016e243e63b6e8ee1178d6a717850b5d6103"),
				// IMPLEMENTATION_SLOT from OpenZeppelin,  keccak-256 hash
				// of "eip1967.proxy.implementation" subtracted by 1.
				common.HexToHash("0x360894a13ba1a3210667c828492db98dca3e2076cc3735a920a3ca505d382bbc"),
				// isBatchPoster[batchPosterAddr]; for mainnnet it's: "0xa10aa54071443520884ed767b0684edf43acec528b7da83ab38ce60126562660".
				common.Hash(arbutil.PaddedKeccak256(opts.DataPosterAddr.Bytes(), []byte{3})),
			},
		},
		types.AccessTuple{
			Address: opts.BridgeAddr,
			StorageKeys: []common.Hash{
				common.HexToHash("0x0000000000000000000000000000000000000000000000000000000000000006"), // delayedInboxAccs.length
				common.HexToHash("0x0000000000000000000000000000000000000000000000000000000000000007"), // sequencerInboxAccs.length
				common.HexToHash("0x0000000000000000000000000000000000000000000000000000000000000009"), // sequencerInbox
				common.HexToHash("0x000000000000000000000000000000000000000000000000000000000000000a"), // sequencerReportedSubMessageCount
				// ADMIN_SLOT from OpenZeppelin, keccak-256 hash of
				// "eip1967.proxy.admin" subtracted by 1.
				common.HexToHash("0xb53127684a568b3173ae13b9f8a6016e243e63b6e8ee1178d6a717850b5d6103"),
				// IMPLEMENTATION_SLOT from OpenZeppelin,  keccak-256 hash
				// of "eip1967.proxy.implementation" subtracted by 1.
				common.HexToHash("0x360894a13ba1a3210667c828492db98dca3e2076cc3735a920a3ca505d382bbc"),
				// These below may change when transaction is actually executed:
				// - delayedInboxAccs[delayedInboxAccs.length - 1]
				// - delayedInboxAccs.push(...);
			},
		},
	}

	for _, v := range []struct{ slotIdx, val int }{
		{7, opts.SequencerInboxAccs - 1},       // - sequencerInboxAccs[sequencerInboxAccs.length - 1]; (keccak256(7, sequencerInboxAccs.length - 1))
		{7, opts.SequencerInboxAccs},           // - sequencerInboxAccs.push(...); (keccak256(7, sequencerInboxAccs.length))
		{6, opts.AfterDelayedMessagesRead - 1}, // - delayedInboxAccs[afterDelayedMessagesRead - 1]; (keccak256(6, afterDelayedMessagesRead - 1))
	} {
		sb := arbutil.SumBytes(arbutil.PaddedKeccak256([]byte{byte(v.slotIdx)}), big.NewInt(int64(v.val)).Bytes())
		l[1].StorageKeys = append(l[1].StorageKeys, common.Hash(sb))
	}

	if (opts.GasRefunderAddr != common.Address{}) {
		l = append(l, types.AccessTuple{
			Address: opts.GasRefunderAddr,
			StorageKeys: []common.Hash{
				common.HexToHash("0x0000000000000000000000000000000000000000000000000000000000000004"), // CommonParameters.{maxRefundeeBalance, extraGasMargin, calldataCost, maxGasTip}
				common.HexToHash("0x0000000000000000000000000000000000000000000000000000000000000005"), // CommonParameters.{maxGasCost, maxSingleGasUsage}
				// allowedContracts[msg.sender]; for mainnet it's: "0x7686888b19bb7b75e46bb1aa328b65150743f4899443d722f0adf8e252ccda41".
				common.Hash(arbutil.PaddedKeccak256(opts.SequencerInboxAddr.Bytes(), []byte{1})),
				// allowedRefundees[refundee]; for mainnet it's: "0xe85fd79f89ff278fc57d40aecb7947873df9f0beac531c8f71a98f630e1eab62".
				common.Hash(arbutil.PaddedKeccak256(opts.DataPosterAddr.Bytes(), []byte{2})),
			},
		})
	}
	return l
}

// checkRevert checks blocks with number in range [from, to] whether they
// contain reverted batch_poster transaction.
// It returns true if it finds batch posting needs to halt, which is true if a batch reverts
// unless the data poster is configured with noop storage which can tolerate reverts.
func (b *BatchPoster) checkReverts(ctx context.Context, to int64) (bool, error) {
	if b.nextRevertCheckBlock > to {
		return false, fmt.Errorf("wrong range, from: %d > to: %d", b.nextRevertCheckBlock, to)
	}
	for ; b.nextRevertCheckBlock <= to; b.nextRevertCheckBlock++ {
		number := big.NewInt(b.nextRevertCheckBlock)
		block, err := b.l1Reader.Client().BlockByNumber(ctx, number)
		if err != nil {
			return false, fmt.Errorf("getting block: %v by number: %w", number, err)
		}
		for idx, tx := range block.Transactions() {
			from, err := b.l1Reader.Client().TransactionSender(ctx, tx, block.Hash(), uint(idx))
			if err != nil {
				return false, fmt.Errorf("getting sender of transaction tx: %v, %w", tx.Hash(), err)
			}
			if from == b.dataPoster.Sender() {
				r, err := b.l1Reader.Client().TransactionReceipt(ctx, tx.Hash())
				if err != nil {
					return false, fmt.Errorf("getting a receipt for transaction: %v, %w", tx.Hash(), err)
				}
				if r.Status == types.ReceiptStatusFailed {
					shouldHalt := !b.config().DataPoster.UseNoOpStorage
					logLevel := log.Warn
					if shouldHalt {
						logLevel = log.Error
					}
					txErr := arbutil.DetailTxError(ctx, b.l1Reader.Client(), tx, r)
					logLevel("Transaction from batch poster reverted", "nonce", tx.Nonce(), "txHash", tx.Hash(), "blockNumber", r.BlockNumber, "blockHash", r.BlockHash, "txErr", txErr)
					return shouldHalt, nil
				}
			}
		}
	}
	return false, nil
}

func (b *BatchPoster) pollForL1PriceData(ctx context.Context) {
	headerCh, unsubscribe := b.l1Reader.Subscribe(false)
	defer unsubscribe()

	blobGasLimitGauge.Update(params.MaxBlobGasPerBlock)
	for {
		select {
		case h, ok := <-headerCh:
			if !ok {
				log.Info("L1 headers channel checking for l1 price data has been closed")
				return
			}
			baseFeeGauge.Update(h.BaseFee.Int64())
			l1GasPrice := h.BaseFee.Uint64()
			if h.BlobGasUsed != nil {
				if h.ExcessBlobGas != nil {
					blobFeePerByte := eip4844.CalcBlobFee(eip4844.CalcExcessBlobGas(*h.ExcessBlobGas, *h.BlobGasUsed))
					blobFeePerByte.Mul(blobFeePerByte, blobTxBlobGasPerBlob)
					blobFeePerByte.Div(blobFeePerByte, usableBytesInBlob)
					blobFeeGauge.Update(blobFeePerByte.Int64())
<<<<<<< HEAD
					if l1GasPrice > blobFeePerByte.Uint64()/16 {
						l1GasPrice = blobFeePerByte.Uint64() / 16
					}
=======
>>>>>>> d66c19db
				}
				blobGasUsedGauge.Update(int64(*h.BlobGasUsed))
			}
			blockGasUsedGauge.Update(int64(h.GasUsed))
			blockGasLimitGauge.Update(int64(h.GasLimit))
			suggestedTipCap, err := b.l1Reader.Client().SuggestGasTipCap(ctx)
			if err != nil {
				log.Error("unable to fetch suggestedTipCap from l1 client to update arb/batchposter/suggestedtipcap metric", "err", err)
			} else {
				suggestedTipCapGauge.Update(suggestedTipCap.Int64())
			}
			l1GasPriceEstimate := b.streamer.CurrentEstimateOfL1GasPrice()
			l1GasPriceGauge.Update(int64(l1GasPrice))
			l1GasPriceEstimateGauge.Update(int64(l1GasPriceEstimate))
		case <-ctx.Done():
			return
		}
	}
}

// pollForReverts runs a gouroutine that listens to l1 block headers, checks
// if any transaction made by batch poster was reverted.
func (b *BatchPoster) pollForReverts(ctx context.Context) {
	headerCh, unsubscribe := b.l1Reader.Subscribe(false)
	defer unsubscribe()

	for {
		// Poll until:
		// - L1 headers reader channel is closed, or
		// - polling is through context, or
		// - we see a transaction in the block from dataposter that was reverted.
		select {
		case h, ok := <-headerCh:
			if !ok {
				log.Info("L1 headers channel checking for batch poster reverts has been closed")
				return
			}
			blockNum := h.Number.Int64()
			// If this is the first block header, set last seen as number-1.
			// We may see same block number again if there is L1 reorg, in that
			// case we check the block again.
			if b.nextRevertCheckBlock == 0 || b.nextRevertCheckBlock > blockNum {
				b.nextRevertCheckBlock = blockNum
			}
			if blockNum-b.nextRevertCheckBlock > 100 {
				log.Warn("Large gap between last seen and current block number, skipping check for reverts", "last", b.nextRevertCheckBlock, "current", blockNum)
				b.nextRevertCheckBlock = blockNum
				continue
			}

			reverted, err := b.checkReverts(ctx, blockNum)
			if err != nil {
				logLevel := log.Warn
				if strings.Contains(err.Error(), "not found") {
					// Just parent chain node inconsistency
					// One node sent us a block, but another didn't have it
					// We'll try to check this block again next loop
					logLevel = log.Debug
				}
				logLevel("Error checking batch reverts", "err", err)
				continue
			}
			if reverted {
				b.batchReverted.Store(true)
				return
			}
		case <-ctx.Done():
			return
		}
	}
}

func (b *BatchPoster) getBatchPosterPosition(ctx context.Context, blockNum *big.Int) ([]byte, error) {
	bigInboxBatchCount, err := b.seqInbox.BatchCount(&bind.CallOpts{Context: ctx, BlockNumber: blockNum})
	if err != nil {
		return nil, fmt.Errorf("error getting latest batch count: %w", err)
	}
	inboxBatchCount := bigInboxBatchCount.Uint64()
	var prevBatchMeta BatchMetadata
	if inboxBatchCount > 0 {
		var err error
		prevBatchMeta, err = b.inbox.GetBatchMetadata(inboxBatchCount - 1)
		if err != nil {
			return nil, fmt.Errorf("error getting latest batch metadata: %w", err)
		}
	}
	return rlp.EncodeToBytes(batchPosterPosition{
		MessageCount:        prevBatchMeta.MessageCount,
		DelayedMessageCount: prevBatchMeta.DelayedMessageCount,
		NextSeqNum:          inboxBatchCount,
	})
}

var errBatchAlreadyClosed = errors.New("batch segments already closed")

type batchSegments struct {
	compressedBuffer      *bytes.Buffer
	compressedWriter      *brotli.Writer
	rawSegments           [][]byte
	timestamp             uint64
	blockNum              uint64
	delayedMsg            uint64
	sizeLimit             int
	recompressionLevel    int
	newUncompressedSize   int
	totalUncompressedSize int
	lastCompressedSize    int
	trailingHeaders       int // how many trailing segments are headers
	isDone                bool
}

type buildingBatch struct {
	segments          *batchSegments
	startMsgCount     arbutil.MessageIndex
	msgCount          arbutil.MessageIndex
	haveUsefulMessage bool
	use4844           bool
}

func newBatchSegments(firstDelayed uint64, config *BatchPosterConfig, backlog uint64, use4844 bool) *batchSegments {
	maxSize := config.MaxSize
	if use4844 {
		maxSize = config.Max4844BatchSize
	} else {
		if maxSize <= 40 {
			panic("Maximum batch size too small")
		}
		maxSize -= 40
	}
	compressedBuffer := bytes.NewBuffer(make([]byte, 0, maxSize*2))
	compressionLevel := config.CompressionLevel
	recompressionLevel := config.CompressionLevel
	if backlog > 20 {
		compressionLevel = arbmath.MinInt(compressionLevel, brotli.DefaultCompression)
	}
	if backlog > 40 {
		recompressionLevel = arbmath.MinInt(recompressionLevel, brotli.DefaultCompression)
	}
	if backlog > 60 {
		compressionLevel = arbmath.MinInt(compressionLevel, 4)
	}
	if recompressionLevel < compressionLevel {
		// This should never be possible
		log.Warn(
			"somehow the recompression level was lower than the compression level",
			"recompressionLevel", recompressionLevel,
			"compressionLevel", compressionLevel,
		)
		recompressionLevel = compressionLevel
	}
	return &batchSegments{
		compressedBuffer:   compressedBuffer,
		compressedWriter:   brotli.NewWriterLevel(compressedBuffer, compressionLevel),
		sizeLimit:          maxSize,
		recompressionLevel: recompressionLevel,
		rawSegments:        make([][]byte, 0, 128),
		delayedMsg:         firstDelayed,
	}
}

func (s *batchSegments) recompressAll() error {
	s.compressedBuffer = bytes.NewBuffer(make([]byte, 0, s.sizeLimit*2))
	s.compressedWriter = brotli.NewWriterLevel(s.compressedBuffer, s.recompressionLevel)
	s.newUncompressedSize = 0
	s.totalUncompressedSize = 0
	for _, segment := range s.rawSegments {
		err := s.addSegmentToCompressed(segment)
		if err != nil {
			return err
		}
	}
	if s.totalUncompressedSize > arbstate.MaxDecompressedLen {
		return fmt.Errorf("batch size %v exceeds maximum decompressed length %v", s.totalUncompressedSize, arbstate.MaxDecompressedLen)
	}
	if len(s.rawSegments) >= arbstate.MaxSegmentsPerSequencerMessage {
		return fmt.Errorf("number of raw segments %v excees maximum number %v", len(s.rawSegments), arbstate.MaxSegmentsPerSequencerMessage)
	}
	return nil
}

func (s *batchSegments) testForOverflow(isHeader bool) (bool, error) {
	// we've reached the max decompressed size
	if s.totalUncompressedSize > arbstate.MaxDecompressedLen {
		return true, nil
	}
	// we've reached the max number of segments
	if len(s.rawSegments) >= arbstate.MaxSegmentsPerSequencerMessage {
		return true, nil
	}
	// there is room, no need to flush
	if (s.lastCompressedSize + s.newUncompressedSize) < s.sizeLimit {
		return false, nil
	}
	// don't want to flush for headers or the first message
	if isHeader || len(s.rawSegments) == s.trailingHeaders {
		return false, nil
	}
	err := s.compressedWriter.Flush()
	if err != nil {
		return true, err
	}
	s.lastCompressedSize = s.compressedBuffer.Len()
	s.newUncompressedSize = 0
	if s.lastCompressedSize >= s.sizeLimit {
		return true, nil
	}
	return false, nil
}

func (s *batchSegments) close() error {
	s.rawSegments = s.rawSegments[:len(s.rawSegments)-s.trailingHeaders]
	s.trailingHeaders = 0
	err := s.recompressAll()
	if err != nil {
		return err
	}
	s.isDone = true
	return nil
}

func (s *batchSegments) addSegmentToCompressed(segment []byte) error {
	encoded, err := rlp.EncodeToBytes(segment)
	if err != nil {
		return err
	}
	lenWritten, err := s.compressedWriter.Write(encoded)
	s.newUncompressedSize += lenWritten
	s.totalUncompressedSize += lenWritten
	return err
}

// returns false if segment was too large, error in case of real error
func (s *batchSegments) addSegment(segment []byte, isHeader bool) (bool, error) {
	if s.isDone {
		return false, errBatchAlreadyClosed
	}
	err := s.addSegmentToCompressed(segment)
	if err != nil {
		return false, err
	}
	// Force include headers because we don't want to re-compress and we can just trim them later if necessary
	overflow, err := s.testForOverflow(isHeader)
	if err != nil {
		return false, err
	}
	if overflow {
		return false, s.close()
	}
	s.rawSegments = append(s.rawSegments, segment)
	if isHeader {
		s.trailingHeaders++
	} else {
		s.trailingHeaders = 0
	}
	return true, nil
}

func (s *batchSegments) addL2Msg(l2msg []byte) (bool, error) {
	segment := make([]byte, 1, len(l2msg)+1)
	segment[0] = arbstate.BatchSegmentKindL2Message
	segment = append(segment, l2msg...)
	return s.addSegment(segment, false)
}

func (s *batchSegments) prepareIntSegment(val uint64, segmentHeader byte) ([]byte, error) {
	segment := make([]byte, 1, 16)
	segment[0] = segmentHeader
	enc, err := rlp.EncodeToBytes(val)
	if err != nil {
		return nil, err
	}
	return append(segment, enc...), nil
}

func (s *batchSegments) maybeAddDiffSegment(base *uint64, newVal uint64, segmentHeader byte) (bool, error) {
	if newVal == *base {
		return true, nil
	}
	diff := newVal - *base
	seg, err := s.prepareIntSegment(diff, segmentHeader)
	if err != nil {
		return false, err
	}
	success, err := s.addSegment(seg, true)
	if success {
		*base = newVal
	}
	return success, err
}

func (s *batchSegments) addDelayedMessage() (bool, error) {
	segment := []byte{arbstate.BatchSegmentKindDelayedMessages}
	success, err := s.addSegment(segment, false)
	if (err == nil) && success {
		s.delayedMsg += 1
	}
	return success, err
}

func (s *batchSegments) AddMessage(msg *arbostypes.MessageWithMetadata) (bool, error) {
	if s.isDone {
		return false, errBatchAlreadyClosed
	}
	if msg.DelayedMessagesRead > s.delayedMsg {
		if msg.DelayedMessagesRead != s.delayedMsg+1 {
			return false, fmt.Errorf("attempted to add delayed msg %d after %d", msg.DelayedMessagesRead, s.delayedMsg)
		}
		return s.addDelayedMessage()
	}
	success, err := s.maybeAddDiffSegment(&s.timestamp, msg.Message.Header.Timestamp, arbstate.BatchSegmentKindAdvanceTimestamp)
	if !success {
		return false, err
	}
	success, err = s.maybeAddDiffSegment(&s.blockNum, msg.Message.Header.BlockNumber, arbstate.BatchSegmentKindAdvanceL1BlockNumber)
	if !success {
		return false, err
	}
	return s.addL2Msg(msg.Message.L2msg)
}

func (s *batchSegments) IsDone() bool {
	return s.isDone
}

// Returns nil (as opposed to []byte{}) if there's no segments to put in the batch
func (s *batchSegments) CloseAndGetBytes() ([]byte, error) {
	if !s.isDone {
		err := s.close()
		if err != nil {
			return nil, err
		}
	}
	if len(s.rawSegments) == 0 {
		return nil, nil
	}
	err := s.compressedWriter.Close()
	if err != nil {
		return nil, err
	}
	compressedBytes := s.compressedBuffer.Bytes()
	fullMsg := make([]byte, 1, len(compressedBytes)+1)
	fullMsg[0] = arbstate.BrotliMessageHeaderByte
	fullMsg = append(fullMsg, compressedBytes...)
	return fullMsg, nil
}

func (b *BatchPoster) encodeAddBatch(
	seqNum *big.Int,
	prevMsgNum arbutil.MessageIndex,
	newMsgNum arbutil.MessageIndex,
	l2MessageData []byte,
	delayedMsg uint64,
	use4844 bool,
) ([]byte, []kzg4844.Blob, error) {
	methodName := sequencerBatchPostMethodName
	if use4844 {
		methodName = sequencerBatchPostWithBlobsMethodName
	}
	method, ok := b.seqInboxABI.Methods[methodName]
	if !ok {
		return nil, nil, errors.New("failed to find add batch method")
	}
	var calldata []byte
	var kzgBlobs []kzg4844.Blob
	var err error
	if use4844 {
		kzgBlobs, err = blobs.EncodeBlobs(l2MessageData)
		if err != nil {
			return nil, nil, fmt.Errorf("failed to encode blobs: %w", err)
		}
		// EIP4844 transactions to the sequencer inbox will not use transaction calldata for L2 info.
		calldata, err = method.Inputs.Pack(
			seqNum,
			new(big.Int).SetUint64(delayedMsg),
			b.config().gasRefunder,
			new(big.Int).SetUint64(uint64(prevMsgNum)),
			new(big.Int).SetUint64(uint64(newMsgNum)),
		)
	} else {
		calldata, err = method.Inputs.Pack(
			seqNum,
			l2MessageData,
			new(big.Int).SetUint64(delayedMsg),
			b.config().gasRefunder,
			new(big.Int).SetUint64(uint64(prevMsgNum)),
			new(big.Int).SetUint64(uint64(newMsgNum)),
		)
	}
	if err != nil {
		return nil, nil, err
	}
	fullCalldata := append([]byte{}, method.ID...)
	fullCalldata = append(fullCalldata, calldata...)
	return fullCalldata, kzgBlobs, nil
}

var ErrNormalGasEstimationFailed = errors.New("normal gas estimation failed")

type estimateGasParams struct {
	From         common.Address   `json:"from"`
	To           *common.Address  `json:"to"`
	Data         hexutil.Bytes    `json:"data"`
	MaxFeePerGas *hexutil.Big     `json:"maxFeePerGas"`
	AccessList   types.AccessList `json:"accessList"`
	BlobHashes   []common.Hash    `json:"blobVersionedHashes,omitempty"`
}

func estimateGas(client rpc.ClientInterface, ctx context.Context, params estimateGasParams) (uint64, error) {
	var gas hexutil.Uint64
	err := client.CallContext(ctx, &gas, "eth_estimateGas", params)
	return uint64(gas), err
}

func (b *BatchPoster) estimateGas(ctx context.Context, sequencerMessage []byte, delayedMessages uint64, realData []byte, realBlobs []kzg4844.Blob, realNonce uint64, realAccessList types.AccessList) (uint64, error) {
	config := b.config()
	rpcClient := b.l1Reader.Client()
	rawRpcClient := rpcClient.Client()
	useNormalEstimation := b.dataPoster.MaxMempoolTransactions() == 1
	if !useNormalEstimation {
		// Check if we can use normal estimation anyways because we're at the latest nonce
		latestNonce, err := rpcClient.NonceAt(ctx, b.dataPoster.Sender(), nil)
		if err != nil {
			return 0, err
		}
		useNormalEstimation = latestNonce == realNonce
	}
	latestHeader, err := rpcClient.HeaderByNumber(ctx, nil)
	if err != nil {
		return 0, err
	}
	maxFeePerGas := arbmath.BigMulByBips(latestHeader.BaseFee, config.GasEstimateBaseFeeMultipleBips)
	if useNormalEstimation {
		_, realBlobHashes, err := blobs.ComputeCommitmentsAndHashes(realBlobs)
		if err != nil {
			return 0, fmt.Errorf("failed to compute real blob commitments: %w", err)
		}
		// If we're at the latest nonce, we can skip the special future tx estimate stuff
		gas, err := estimateGas(rawRpcClient, ctx, estimateGasParams{
			From:         b.dataPoster.Sender(),
			To:           &b.seqInboxAddr,
			Data:         realData,
			MaxFeePerGas: (*hexutil.Big)(maxFeePerGas),
			BlobHashes:   realBlobHashes,
			AccessList:   realAccessList,
		})
		if err != nil {
			return 0, fmt.Errorf("%w: %w", ErrNormalGasEstimationFailed, err)
		}
		return gas + config.ExtraBatchGas, nil
	}

	// Here we set seqNum to MaxUint256, and prevMsgNum to 0, because it disables the smart contracts' consistency checks.
	// However, we set nextMsgNum to 1 because it is necessary for a correct estimation for the final to be non-zero.
	// Because we're likely estimating against older state, this might not be the actual next message,
	// but the gas used should be the same.
	data, kzgBlobs, err := b.encodeAddBatch(abi.MaxUint256, 0, 1, sequencerMessage, delayedMessages, len(realBlobs) > 0)
	if err != nil {
		return 0, err
	}
	_, blobHashes, err := blobs.ComputeCommitmentsAndHashes(kzgBlobs)
	if err != nil {
		return 0, fmt.Errorf("failed to compute blob commitments: %w", err)
	}
	gas, err := estimateGas(rawRpcClient, ctx, estimateGasParams{
		From:         b.dataPoster.Sender(),
		To:           &b.seqInboxAddr,
		Data:         data,
		MaxFeePerGas: (*hexutil.Big)(maxFeePerGas),
		BlobHashes:   blobHashes,
		// This isn't perfect because we're probably estimating the batch at a different sequence number,
		// but it should overestimate rather than underestimate which is fine.
		AccessList: realAccessList,
	})
	if err != nil {
		sequencerMessageHeader := sequencerMessage
		if len(sequencerMessageHeader) > 33 {
			sequencerMessageHeader = sequencerMessageHeader[:33]
		}
		log.Warn(
			"error estimating gas for batch",
			"err", err,
			"delayedMessages", delayedMessages,
			"sequencerMessageHeader", hex.EncodeToString(sequencerMessageHeader),
			"sequencerMessageLen", len(sequencerMessage),
		)
		return 0, fmt.Errorf("error estimating gas for batch: %w", err)
	}
	return gas + config.ExtraBatchGas, nil
}

const ethPosBlockTime = 12 * time.Second

var errAttemptLockFailed = errors.New("failed to acquire lock; either another batch poster posted a batch or this node fell behind")

func (b *BatchPoster) maybePostSequencerBatch(ctx context.Context) (bool, error) {
	if b.batchReverted.Load() {
		return false, fmt.Errorf("batch was reverted, not posting any more batches")
	}
	nonce, batchPositionBytes, err := b.dataPoster.GetNextNonceAndMeta(ctx)
	if err != nil {
		return false, err
	}
	var batchPosition batchPosterPosition
	if err := rlp.DecodeBytes(batchPositionBytes, &batchPosition); err != nil {
		return false, fmt.Errorf("decoding batch position: %w", err)
	}

	dbBatchCount, err := b.inbox.GetBatchCount()
	if err != nil {
		return false, err
	}
	if dbBatchCount > batchPosition.NextSeqNum {
		return false, fmt.Errorf("attempting to post batch %v, but the local inbox tracker database already has %v batches", batchPosition.NextSeqNum, dbBatchCount)
	}
	if b.building == nil || b.building.startMsgCount != batchPosition.MessageCount {
		latestHeader, err := b.l1Reader.LastHeader(ctx)
		if err != nil {
			return false, err
		}
		var use4844 bool
		config := b.config()
		if config.Post4844Blobs && b.daWriter == nil && latestHeader.ExcessBlobGas != nil && latestHeader.BlobGasUsed != nil {
			arbOSVersion, err := b.arbOSVersionGetter.ArbOSVersionForMessageNumber(arbutil.MessageIndex(arbmath.SaturatingUSub(uint64(batchPosition.MessageCount), 1)))
			if err != nil {
				return false, err
			}
			if arbOSVersion >= 20 {
				if config.IgnoreBlobPrice {
					use4844 = true
				} else {
					backlog := atomic.LoadUint64(&b.backlog)
					// Logic to prevent switching from non-4844 batches to 4844 batches too often,
					// so that blocks can be filled efficiently. The geth txpool rejects txs for
					// accounts that already have the other type of txs in the pool with
					// "address already reserved". This logic makes sure that, if there is a backlog,
					// that enough non-4844 batches have been posted to fill a block before switching.
					if backlog == 0 ||
						b.non4844BatchCount == 0 ||
						b.non4844BatchCount > 16 {
						blobFeePerByte := eip4844.CalcBlobFee(eip4844.CalcExcessBlobGas(*latestHeader.ExcessBlobGas, *latestHeader.BlobGasUsed))
						blobFeePerByte.Mul(blobFeePerByte, blobTxBlobGasPerBlob)
						blobFeePerByte.Div(blobFeePerByte, usableBytesInBlob)

						calldataFeePerByte := arbmath.BigMulByUint(latestHeader.BaseFee, 16)
						use4844 = arbmath.BigLessThan(blobFeePerByte, calldataFeePerByte)
					}
				}
			}
		}

		b.building = &buildingBatch{
			segments:      newBatchSegments(batchPosition.DelayedMessageCount, b.config(), b.GetBacklogEstimate(), use4844),
			msgCount:      batchPosition.MessageCount,
			startMsgCount: batchPosition.MessageCount,
			use4844:       use4844,
		}
	}
	msgCount, err := b.streamer.GetMessageCount()
	if err != nil {
		return false, err
	}
	if msgCount <= batchPosition.MessageCount {
		// There's nothing after the newest batch, therefore batch posting was not required
		return false, nil
	}
	firstMsg, err := b.streamer.GetMessage(batchPosition.MessageCount)
	if err != nil {
		return false, err
	}
	firstMsgTime := time.Unix(int64(firstMsg.Message.Header.Timestamp), 0)

	lastPotentialMsg, err := b.streamer.GetMessage(msgCount - 1)
	if err != nil {
		return false, err
	}

	config := b.config()
	forcePostBatch := time.Since(firstMsgTime) >= config.MaxDelay

	var l1BoundMaxBlockNumber uint64 = math.MaxUint64
	var l1BoundMaxTimestamp uint64 = math.MaxUint64
	var l1BoundMinBlockNumber uint64
	var l1BoundMinTimestamp uint64
	hasL1Bound := config.l1BlockBound != l1BlockBoundIgnore
	if hasL1Bound {
		var l1Bound *types.Header
		var err error
		if config.l1BlockBound == l1BlockBoundLatest {
			l1Bound, err = b.l1Reader.LastHeader(ctx)
		} else if config.l1BlockBound == l1BlockBoundSafe || config.l1BlockBound == l1BlockBoundDefault {
			l1Bound, err = b.l1Reader.LatestSafeBlockHeader(ctx)
			if errors.Is(err, headerreader.ErrBlockNumberNotSupported) && config.l1BlockBound == l1BlockBoundDefault {
				// If getting the latest safe block is unsupported, and the L1BlockBound configuration is the default,
				// fall back to using the latest block instead of the safe block.
				l1Bound, err = b.l1Reader.LastHeader(ctx)
			}
		} else {
			if config.l1BlockBound != l1BlockBoundFinalized {
				log.Error(
					"unknown L1 block bound config value; falling back on using finalized",
					"l1BlockBoundString", config.L1BlockBound,
					"l1BlockBoundEnum", config.l1BlockBound,
				)
			}
			l1Bound, err = b.l1Reader.LatestFinalizedBlockHeader(ctx)
		}
		if err != nil {
			return false, fmt.Errorf("error getting L1 bound block: %w", err)
		}

		maxTimeVariationDelayBlocks, maxTimeVariationFutureBlocks, maxTimeVariationDelaySeconds, maxTimeVariationFutureSeconds, err := b.seqInbox.MaxTimeVariation(&bind.CallOpts{
			Context:     ctx,
			BlockNumber: l1Bound.Number,
		})
		if err != nil {
			// This might happen if the latest finalized block is old enough that our L1 node no longer has its state
			log.Warn("error getting max time variation on L1 bound block; falling back on latest block", "err", err)
			maxTimeVariationDelayBlocks, maxTimeVariationFutureBlocks, maxTimeVariationDelaySeconds, maxTimeVariationFutureSeconds, err = b.seqInbox.MaxTimeVariation(&bind.CallOpts{Context: ctx})
			if err != nil {
				return false, fmt.Errorf("error getting max time variation: %w", err)
			}
		}

		l1BoundBlockNumber := arbutil.ParentHeaderToL1BlockNumber(l1Bound)
		l1BoundMaxBlockNumber = arbmath.SaturatingUAdd(l1BoundBlockNumber, arbmath.BigToUintSaturating(maxTimeVariationFutureBlocks))
		l1BoundMaxTimestamp = arbmath.SaturatingUAdd(l1Bound.Time, arbmath.BigToUintSaturating(maxTimeVariationFutureSeconds))

		if config.L1BlockBoundBypass > 0 {
			latestHeader, err := b.l1Reader.LastHeader(ctx)
			if err != nil {
				return false, err
			}
			latestBlockNumber := arbutil.ParentHeaderToL1BlockNumber(latestHeader)
			blockNumberWithPadding := arbmath.SaturatingUAdd(latestBlockNumber, uint64(config.L1BlockBoundBypass/ethPosBlockTime))
			timestampWithPadding := arbmath.SaturatingUAdd(latestHeader.Time, uint64(config.L1BlockBoundBypass/time.Second))

			l1BoundMinBlockNumber = arbmath.SaturatingUSub(blockNumberWithPadding, arbmath.BigToUintSaturating(maxTimeVariationDelayBlocks))
			l1BoundMinTimestamp = arbmath.SaturatingUSub(timestampWithPadding, arbmath.BigToUintSaturating(maxTimeVariationDelaySeconds))
		}
	}

	for b.building.msgCount < msgCount {
		msg, err := b.streamer.GetMessage(b.building.msgCount)
		if err != nil {
			log.Error("error getting message from streamer", "error", err)
			break
		}
		if msg.Message.Header.BlockNumber < l1BoundMinBlockNumber || msg.Message.Header.Timestamp < l1BoundMinTimestamp {
			log.Error(
				"disabling L1 bound as batch posting message is close to the maximum delay",
				"blockNumber", msg.Message.Header.BlockNumber,
				"l1BoundMinBlockNumber", l1BoundMinBlockNumber,
				"timestamp", msg.Message.Header.Timestamp,
				"l1BoundMinTimestamp", l1BoundMinTimestamp,
			)
			l1BoundMaxBlockNumber = math.MaxUint64
			l1BoundMaxTimestamp = math.MaxUint64
		}
		if msg.Message.Header.BlockNumber > l1BoundMaxBlockNumber || msg.Message.Header.Timestamp > l1BoundMaxTimestamp {
			b.lastHitL1Bounds = time.Now()
			log.Info(
				"not posting more messages because block number or timestamp exceed L1 bounds",
				"blockNumber", msg.Message.Header.BlockNumber,
				"l1BoundMaxBlockNumber", l1BoundMaxBlockNumber,
				"timestamp", msg.Message.Header.Timestamp,
				"l1BoundMaxTimestamp", l1BoundMaxTimestamp,
			)
			break
		}
		success, err := b.building.segments.AddMessage(msg)
		if err != nil {
			// Clear our cache
			b.building = nil
			return false, fmt.Errorf("error adding message to batch: %w", err)
		}
		if !success {
			// this batch is full
			if !config.WaitForMaxDelay {
				forcePostBatch = true
			}
			b.building.haveUsefulMessage = true
			break
		}
		if msg.Message.Header.Kind != arbostypes.L1MessageType_BatchPostingReport {
			b.building.haveUsefulMessage = true
		}
		b.building.msgCount++
	}

	if !forcePostBatch || !b.building.haveUsefulMessage {
		// the batch isn't full yet and we've posted a batch recently
		// don't post anything for now
		return false, nil
	}
	sequencerMsg, err := b.building.segments.CloseAndGetBytes()
	if err != nil {
		return false, err
	}
	if sequencerMsg == nil {
		log.Debug("BatchPoster: batch nil", "sequence nr.", batchPosition.NextSeqNum, "from", batchPosition.MessageCount, "prev delayed", batchPosition.DelayedMessageCount)
		b.building = nil // a closed batchSegments can't be reused
		return false, nil
	}

	if b.daWriter != nil {
		if !b.redisLock.AttemptLock(ctx) {
			return false, errAttemptLockFailed
		}

		gotNonce, gotMeta, err := b.dataPoster.GetNextNonceAndMeta(ctx)
		if err != nil {
			return false, err
		}
		if nonce != gotNonce || !bytes.Equal(batchPositionBytes, gotMeta) {
			return false, fmt.Errorf("%w: nonce changed from %d to %d while creating batch", storage.ErrStorageRace, nonce, gotNonce)
		}

		cert, err := b.daWriter.Store(ctx, sequencerMsg, uint64(time.Now().Add(config.DASRetentionPeriod).Unix()), []byte{}) // b.daWriter will append signature if enabled
		if errors.Is(err, das.BatchToDasFailed) {
			if config.DisableDasFallbackStoreDataOnChain {
				return false, errors.New("unable to batch to DAS and fallback storing data on chain is disabled")
			}
			log.Warn("Falling back to storing data on chain", "err", err)
		} else if err != nil {
			return false, err
		} else {
			sequencerMsg = das.Serialize(cert)
		}
	}

	data, kzgBlobs, err := b.encodeAddBatch(new(big.Int).SetUint64(batchPosition.NextSeqNum), batchPosition.MessageCount, b.building.msgCount, sequencerMsg, b.building.segments.delayedMsg, b.building.use4844)
	if err != nil {
		return false, err
	}
	if len(kzgBlobs)*params.BlobTxBlobGasPerBlob > params.MaxBlobGasPerBlock {
		return false, fmt.Errorf("produced %v blobs for batch but a block can only hold %v", len(kzgBlobs), params.MaxBlobGasPerBlock/params.BlobTxBlobGasPerBlob)
	}
	accessList := b.accessList(int(batchPosition.NextSeqNum), int(b.building.segments.delayedMsg))
	// On restart, we may be trying to estimate gas for a batch whose successor has
	// already made it into pending state, if not latest state.
	// In that case, we might get a revert with `DelayedBackwards()`.
	// To avoid that, we artificially increase the delayed messages to `lastPotentialMsg.DelayedMessagesRead`.
	// In theory, this might reduce gas usage, but only by a factor that's already
	// accounted for in `config.ExtraBatchGas`, as that same factor can appear if a user
	// posts a new delayed message that we didn't see while gas estimating.
	gasLimit, err := b.estimateGas(ctx, sequencerMsg, lastPotentialMsg.DelayedMessagesRead, data, kzgBlobs, nonce, accessList)
	if err != nil {
		return false, err
	}
	newMeta, err := rlp.EncodeToBytes(batchPosterPosition{
		MessageCount:        b.building.msgCount,
		DelayedMessageCount: b.building.segments.delayedMsg,
		NextSeqNum:          batchPosition.NextSeqNum + 1,
	})
	if err != nil {
		return false, err
	}
	tx, err := b.dataPoster.PostTransaction(ctx,
		firstMsgTime,
		nonce,
		newMeta,
		b.seqInboxAddr,
		data,
		gasLimit,
		new(big.Int),
		kzgBlobs,
		accessList,
	)
	if err != nil {
		return false, err
	}
	log.Info(
		"BatchPoster: batch sent",
		"sequenceNumber", batchPosition.NextSeqNum,
		"from", batchPosition.MessageCount,
		"to", b.building.msgCount,
		"prevDelayed", batchPosition.DelayedMessageCount,
		"currentDelayed", b.building.segments.delayedMsg,
		"totalSegments", len(b.building.segments.rawSegments),
		"numBlobs", len(kzgBlobs),
	)

	surplus := arbmath.SaturatingMul(
		arbmath.SaturatingSub(
			l1GasPriceGauge.Snapshot().Value(),
			l1GasPriceEstimateGauge.Snapshot().Value()),
		int64(len(sequencerMsg)*16),
	)
	latestBatchSurplusGauge.Update(surplus)

	recentlyHitL1Bounds := time.Since(b.lastHitL1Bounds) < config.PollInterval*3
	postedMessages := b.building.msgCount - batchPosition.MessageCount
	b.messagesPerBatch.Update(uint64(postedMessages))
	if b.building.use4844 {
		b.non4844BatchCount = 0
	} else {
		b.non4844BatchCount++
	}
	unpostedMessages := msgCount - b.building.msgCount
	messagesPerBatch := b.messagesPerBatch.Average()
	if messagesPerBatch == 0 {
		// This should be impossible because we always post at least one message in a batch.
		// That said, better safe than sorry, as we would panic if this remained at 0.
		log.Warn(
			"messagesPerBatch is somehow zero",
			"postedMessages", postedMessages,
			"buildingFrom", batchPosition.MessageCount,
			"buildingTo", b.building.msgCount,
		)
		messagesPerBatch = 1
	}
	backlog := uint64(unpostedMessages) / messagesPerBatch
	if backlog > 10 {
		logLevel := log.Warn
		if recentlyHitL1Bounds {
			logLevel = log.Info
		} else if backlog > 30 {
			logLevel = log.Error
		}
		logLevel(
			"a large batch posting backlog exists",
			"recentlyHitL1Bounds", recentlyHitL1Bounds,
			"currentPosition", b.building.msgCount,
			"messageCount", msgCount,
			"messagesPerBatch", messagesPerBatch,
			"postedMessages", postedMessages,
			"unpostedMessages", unpostedMessages,
			"batchBacklogEstimate", backlog,
		)
	}
	if recentlyHitL1Bounds {
		// This backlog isn't "real" in that we don't want to post any more messages.
		// Setting the backlog to 0 here ensures that we don't lower compression as a result.
		backlog = 0
	}
	atomic.StoreUint64(&b.backlog, backlog)
	b.building = nil

	// If we aren't queueing up transactions, wait for the receipt before moving on to the next batch.
	if config.DataPoster.UseNoOpStorage {
		receipt, err := b.l1Reader.WaitForTxApproval(ctx, tx)
		if err != nil {
			return false, fmt.Errorf("error waiting for tx receipt: %w", err)
		}
		log.Info("Got successful receipt from batch poster transaction", "txHash", tx.Hash(), "blockNumber", receipt.BlockNumber, "blockHash", receipt.BlockHash)
	}

	return true, nil
}

func (b *BatchPoster) GetBacklogEstimate() uint64 {
	return atomic.LoadUint64(&b.backlog)
}

func (b *BatchPoster) Start(ctxIn context.Context) {
	b.dataPoster.Start(ctxIn)
	b.redisLock.Start(ctxIn)
	b.StopWaiter.Start(ctxIn, b)
	b.LaunchThread(b.pollForReverts)
	b.LaunchThread(b.pollForL1PriceData)
	commonEphemeralErrorHandler := util.NewEphemeralErrorHandler(time.Minute, "", 0)
	exceedMaxMempoolSizeEphemeralErrorHandler := util.NewEphemeralErrorHandler(5*time.Minute, dataposter.ErrExceedsMaxMempoolSize.Error(), time.Minute)
	storageRaceEphemeralErrorHandler := util.NewEphemeralErrorHandler(5*time.Minute, storage.ErrStorageRace.Error(), time.Minute)
	normalGasEstimationFailedEphemeralErrorHandler := util.NewEphemeralErrorHandler(5*time.Minute, ErrNormalGasEstimationFailed.Error(), time.Minute)
	accumulatorNotFoundEphemeralErrorHandler := util.NewEphemeralErrorHandler(5*time.Minute, AccumulatorNotFoundErr.Error(), time.Minute)
	resetAllEphemeralErrs := func() {
		commonEphemeralErrorHandler.Reset()
		exceedMaxMempoolSizeEphemeralErrorHandler.Reset()
		storageRaceEphemeralErrorHandler.Reset()
		normalGasEstimationFailedEphemeralErrorHandler.Reset()
		accumulatorNotFoundEphemeralErrorHandler.Reset()
	}
	b.CallIteratively(func(ctx context.Context) time.Duration {
		var err error
		if common.HexToAddress(b.config().GasRefunderAddress) != (common.Address{}) {
			gasRefunderBalance, err := b.l1Reader.Client().BalanceAt(ctx, common.HexToAddress(b.config().GasRefunderAddress), nil)
			if err != nil {
				log.Warn("error fetching batch poster gas refunder balance", "err", err)
			} else {
				batchPosterGasRefunderBalance.Update(arbmath.BalancePerEther(gasRefunderBalance))
			}
		}
		if b.dataPoster.Sender() != (common.Address{}) {
			walletBalance, err := b.l1Reader.Client().BalanceAt(ctx, b.dataPoster.Sender(), nil)
			if err != nil {
				log.Warn("error fetching batch poster wallet balance", "err", err)
			} else {
				batchPosterWalletBalance.Update(arbmath.BalancePerEther(walletBalance))
			}
		}
		couldLock, err := b.redisLock.CouldAcquireLock(ctx)
		if err != nil {
			log.Warn("Error checking if we could acquire redis lock", "err", err)
			// Might as well try, worst case we fail to lock
			couldLock = true
		}
		if !couldLock {
			log.Debug("Not posting batches right now because another batch poster has the lock or this node is behind")
			b.building = nil
			resetAllEphemeralErrs()
			return b.config().PollInterval
		}
		posted, err := b.maybePostSequencerBatch(ctx)
		if err == nil {
			resetAllEphemeralErrs()
		}
		if err != nil {
			if ctx.Err() != nil {
				// Shutting down. No need to print the context canceled error.
				return 0
			}
			b.building = nil
			logLevel := log.Error
			// Likely the inbox tracker just isn't caught up.
			// Let's see if this error disappears naturally.
			logLevel = commonEphemeralErrorHandler.LogLevel(err, logLevel)
			// If the error matches one of these, it's only logged at debug for the first minute,
			// then at warn for the next 4 minutes, then at error. If the error isn't one of these,
			// it'll be logged at warn for the first minute, then at error.
			logLevel = exceedMaxMempoolSizeEphemeralErrorHandler.LogLevel(err, logLevel)
			logLevel = storageRaceEphemeralErrorHandler.LogLevel(err, logLevel)
			logLevel = normalGasEstimationFailedEphemeralErrorHandler.LogLevel(err, logLevel)
			logLevel = accumulatorNotFoundEphemeralErrorHandler.LogLevel(err, logLevel)
			logLevel("error posting batch", "err", err)
			return b.config().ErrorDelay
		} else if posted {
			return 0
		} else {
			return b.config().PollInterval
		}
	})
}

func (b *BatchPoster) StopAndWait() {
	b.StopWaiter.StopAndWait()
	b.dataPoster.StopAndWait()
	b.redisLock.StopAndWait()
}

type BoolRing struct {
	buffer         []bool
	bufferPosition int
}

func NewBoolRing(size int) *BoolRing {
	return &BoolRing{
		buffer: make([]bool, 0, size),
	}
}

func (b *BoolRing) Update(value bool) {
	period := cap(b.buffer)
	if period == 0 {
		return
	}
	if len(b.buffer) < period {
		b.buffer = append(b.buffer, value)
	} else {
		b.buffer[b.bufferPosition] = value
	}
	b.bufferPosition = (b.bufferPosition + 1) % period
}

func (b *BoolRing) Empty() bool {
	return len(b.buffer) == 0
}

// Peek returns the most recently inserted value.
// Assumes not empty, check Empty() first
func (b *BoolRing) Peek() bool {
	lastPosition := b.bufferPosition - 1
	if lastPosition < 0 {
		// This is the case where we have wrapped around, since Peek() shouldn't
		// be called without checking Empty(), so we can just use capactity.
		lastPosition = cap(b.buffer) - 1
	}
	return b.buffer[lastPosition]
}

// All returns true if the BoolRing is full and all values equal value.
func (b *BoolRing) All(value bool) bool {
	if len(b.buffer) < cap(b.buffer) {
		return false
	}
	for _, v := range b.buffer {
		if v != value {
			return false
		}
	}
	return true
}<|MERGE_RESOLUTION|>--- conflicted
+++ resolved
@@ -52,28 +52,18 @@
 )
 
 var (
-<<<<<<< HEAD
-	batchPosterWalletBalance          = metrics.NewRegisteredGaugeFloat64("arb/batchposter/wallet/balanceether", nil)
-	batchPosterGasRefunderBalance     = metrics.NewRegisteredGaugeFloat64("arb/batchposter/gasrefunder/balanceether", nil)
-	baseFeeGauge                      = metrics.NewRegisteredGauge("arb/batchposter/basefee", nil)
-	blobFeeGauge                      = metrics.NewRegisteredGauge("arb/batchposter/blobfee", nil)
-	l1GasPriceGauge                   = metrics.NewRegisteredGauge("arb/batchposter/l1gasprice", nil)
-	l1GasPriceEstimateGauge           = metrics.NewRegisteredGauge("arb/batchposter/l1gaspriceestimate", nil)
-	latestBatchSurplusGauge           = metrics.NewRegisteredGauge("arb/batchposter/latestbatchsurplus", nil)
-	blockGasUsedPerBlockGasLimitGauge = metrics.NewRegisteredGaugeFloat64("arb/batchposter/blockgasusedperblockgaslimit", nil)
-	blobGasUsedPerBlobGasLimitGauge   = metrics.NewRegisteredGaugeFloat64("arb/batchposter/blobgasusedperblobgaslimit", nil)
-	suggestedTipCapGauge              = metrics.NewRegisteredGauge("arb/batchposter/suggestedtipcap", nil)
-=======
 	batchPosterWalletBalance      = metrics.NewRegisteredGaugeFloat64("arb/batchposter/wallet/eth", nil)
 	batchPosterGasRefunderBalance = metrics.NewRegisteredGaugeFloat64("arb/batchposter/gasrefunder/eth", nil)
 	baseFeeGauge                  = metrics.NewRegisteredGauge("arb/batchposter/basefee", nil)
 	blobFeeGauge                  = metrics.NewRegisteredHistogram("arb/batchposter/blobfee", nil, metrics.NewBoundedHistogramSample())
+	l1GasPriceGauge               = metrics.NewRegisteredGauge("arb/batchposter/l1gasprice", nil)
+	l1GasPriceEstimateGauge       = metrics.NewRegisteredGauge("arb/batchposter/l1gasprice/estimate", nil)
+	latestBatchSurplusGauge       = metrics.NewRegisteredGauge("arb/batchposter/latestbatchsurplus", nil)
 	blockGasUsedGauge             = metrics.NewRegisteredGauge("arb/batchposter/blockgas/used", nil)
 	blockGasLimitGauge            = metrics.NewRegisteredGauge("arb/batchposter/blockgas/limit", nil)
 	blobGasUsedGauge              = metrics.NewRegisteredGauge("arb/batchposter/blobgas/used", nil)
 	blobGasLimitGauge             = metrics.NewRegisteredGauge("arb/batchposter/blobgas/limit", nil)
 	suggestedTipCapGauge          = metrics.NewRegisteredGauge("arb/batchposter/suggestedtipcap", nil)
->>>>>>> d66c19db
 
 	usableBytesInBlob    = big.NewInt(int64(len(kzg4844.Blob{}) * 31 / 32))
 	blobTxBlobGasPerBlob = big.NewInt(params.BlobTxBlobGasPerBlob)
@@ -511,12 +501,9 @@
 					blobFeePerByte.Mul(blobFeePerByte, blobTxBlobGasPerBlob)
 					blobFeePerByte.Div(blobFeePerByte, usableBytesInBlob)
 					blobFeeGauge.Update(blobFeePerByte.Int64())
-<<<<<<< HEAD
 					if l1GasPrice > blobFeePerByte.Uint64()/16 {
 						l1GasPrice = blobFeePerByte.Uint64() / 16
 					}
-=======
->>>>>>> d66c19db
 				}
 				blobGasUsedGauge.Update(int64(*h.BlobGasUsed))
 			}
