//
// Copyright 2021, Offchain Labs, Inc. All rights reserved.
//

package arbnode

import (
	"context"
	"errors"
	"math/big"
	"time"

	"github.com/ethereum/go-ethereum/ethdb"
	"github.com/ethereum/go-ethereum/log"
)

type InboxReaderConfig struct {
	DelayBlocks int64
	CheckDelay  time.Duration
}

var DefaultInboxReaderConfig = &InboxReaderConfig{
	DelayBlocks: 4,
	CheckDelay:  2 * time.Second,
}

type InboxReader struct {
	// Only in run thread
	caughtUp          bool
	firstMessageBlock *big.Int
	config            *InboxReaderConfig

	// Thread safe
	db             *InboxReaderDb
	delayedBridge  *DelayedBridge
	sequencerInbox *SequencerInbox
	caughtUpChan   chan bool
	client         L1Interface
}

<<<<<<< HEAD
func NewInboxReader(rawDb ethdb.Database, client L1Interface, firstMessageBlock *big.Int, delayedBridge *DelayedBridge, sequencerInbox *SequencerInbox) (*InboxReader, error) {
=======
func NewInboxReader(rawDb ethdb.Database, client L1Interface, firstMessageBlock *big.Int, delayedBridge *DelayedBridge, config *InboxReaderConfig) (*InboxReader, error) {
>>>>>>> 15257742
	db, err := NewInboxReaderDb(rawDb)
	if err != nil {
		return nil, err
	}
	return &InboxReader{
		db:                db,
		delayedBridge:     delayedBridge,
		sequencerInbox:    sequencerInbox,
		client:            client,
		firstMessageBlock: firstMessageBlock,
		caughtUpChan:      make(chan bool, 1),
		config:            config,
	}, nil
}

func (r *InboxReader) Start(ctx context.Context) {
	go (func() {
		for {
			err := r.run(ctx)
			if err != nil && !errors.Is(err, context.Canceled) {
				log.Error("error reading inbox", "err", err)
			}
			select {
			case <-ctx.Done():
				return
			case <-time.After(time.Second):
			}
		}
	})()
}

func (ir *InboxReader) run(ctx context.Context) error {
	from, err := ir.getNextBlockToRead()
	if err != nil {
		return err
	}
	blocksToFetch := uint64(100)
	for {
		l1Header, err := ir.client.BlockByNumber(ctx, nil)
		if err != nil {
			return err
		}
		currentHeight := l1Header.Number()

		if ir.config.DelayBlocks > 0 {
			currentHeight = new(big.Int).Sub(currentHeight, big.NewInt(ir.config.DelayBlocks))
			if currentHeight.Sign() < 0 {
				currentHeight = currentHeight.SetInt64(0)
			}
		}

		reorgingDelayed := false
		reorgingSequencer := false
		missingDelayed := false
		missingSequencer := false

		{
			checkingDelayedCount, err := ir.delayedBridge.GetMessageCount(ctx, currentHeight)
			if err != nil {
				return err
			}
<<<<<<< HEAD
			if checkingDelayedCount > 0 {
				ourLatestDelayedCount, err := ir.db.GetDelayedCount()
				if err != nil {
					return err
				}
				if ourLatestDelayedCount < checkingDelayedCount {
					checkingDelayedCount = ourLatestDelayedCount
					missingSequencer = true
				}
				checkingDelayedSeqNum := checkingDelayedCount - 1
				l1DelayedAcc, err := ir.delayedBridge.GetAccumulator(ctx, checkingDelayedSeqNum, currentHeight)
				if err != nil {
					return err
				}
				dbDelayedAcc, err := ir.db.GetDelayedAcc(checkingDelayedSeqNum)
				if err != nil {
					return err
				}
				if dbDelayedAcc != l1DelayedAcc {
					reorgingDelayed = true
				}
=======
			if ourLatestDelayedCount < checkingDelayedCount {
				checkingDelayedCount = ourLatestDelayedCount
				missingDelayed = true
			}
		}

		if checkingDelayedCount > 0 {
			checkingDelayedSeqNum := checkingDelayedCount - 1
			l1DelayedAcc, err := ir.delayedBridge.GetAccumulator(ctx, checkingDelayedSeqNum, currentHeight)
			if err != nil {
				return err
>>>>>>> 15257742
			}
		}

		{
			checkingBatchCount, err := ir.sequencerInbox.GetBatchCount(ctx, currentHeight)
			if err != nil {
				return err
			}
			if checkingBatchCount > 0 {
				ourLatestBatchCount, err := ir.db.GetBatchCount()
				if err != nil {
					return err
				}
				if ourLatestBatchCount < checkingBatchCount {
					checkingBatchCount = ourLatestBatchCount
					missingDelayed = true
				}
				checkingBatchSeqNum := checkingBatchCount - 1
				l1DelayedAcc, err := ir.sequencerInbox.GetAccumulator(ctx, checkingBatchSeqNum, currentHeight)
				if err != nil {
					return err
				}
				dbDelayedAcc, err := ir.db.GetBatchAcc(checkingBatchSeqNum)
				if err != nil {
					return err
				}
				if dbDelayedAcc != l1DelayedAcc {
					reorgingSequencer = true
				}
			}
		}

		for {
			if ctx.Err() != nil {
				// the context is done, shut down
				// nolint:nilerr
				return nil
			}
			if from.Cmp(currentHeight) >= 0 {
				break
			}
			to := new(big.Int).Add(from, new(big.Int).SetUint64(blocksToFetch))
			if to.Cmp(currentHeight) > 0 {
				to = currentHeight
			}
			var delayedMessages []*DelayedInboxMessage
			delayedMessages, err := ir.delayedBridge.LookupMessagesInRange(ctx, from, to)
			if err != nil {
				return err
			}
			sequencerBatches, err := ir.sequencerInbox.LookupBatchesInRange(ctx, from, to)
			if err != nil {
				return err
			}
			if !ir.caughtUp && to.Cmp(currentHeight) == 0 {
				// TODO better caught up tracking
				ir.caughtUp = true
				ir.caughtUpChan <- true
			}
			if len(sequencerBatches) > 0 {
				missingSequencer = false
				reorgingSequencer = false
				firstBatch := sequencerBatches[0]
				if firstBatch.SequenceNumber > 0 {
					haveAcc, err := ir.db.GetBatchAcc(firstBatch.SequenceNumber - 1)
					if errors.Is(err, accumulatorNotFound) {
						reorgingSequencer = true
					} else if err != nil {
						return err
					} else if haveAcc != firstBatch.BeforeInboxAcc {
						reorgingSequencer = true
					}
				}
				if !reorgingSequencer {
					// Skip any batches we already have in the database
					for len(sequencerBatches) > 0 {
						batch := sequencerBatches[0]
						haveAcc, err := ir.db.GetBatchAcc(batch.SequenceNumber)
						if errors.Is(err, accumulatorNotFound) {
							// This batch is new
							break
						} else if err != nil {
							// Unknown error (database error?)
							return err
						} else if haveAcc == batch.BeforeInboxAcc {
							// Skip this batch, as we already have it in the database
							sequencerBatches = sequencerBatches[1:]
						} else {
							// The first batch BeforeInboxAcc matches, but this batch doesn't,
							// so we'll successfully reorg it when we hit the addMessages
							break
						}
					}
				}
			} else if missingSequencer {
				// We were missing sequencer batches but didn't find any.
				// This must mean that the sequencer batches are in the past.
				reorgingSequencer = true
			}

			if len(delayedMessages) > 0 {
				missingDelayed = false
				reorgingDelayed = false
				firstMsg := delayedMessages[0]
				beforeAcc := firstMsg.BeforeInboxAcc
				beforeCount, err := firstMsg.Message.Header.SeqNum()
				if err != nil {
					return err
				}
				if beforeCount > 0 {
					haveAcc, err := ir.db.GetDelayedAcc(beforeCount - 1)
					if errors.Is(err, accumulatorNotFound) {
						reorgingDelayed = true
					} else if err != nil {
						return err
					} else if haveAcc != beforeAcc {
						reorgingDelayed = true
					}
				}
			} else if missingDelayed {
				// We were missing delayed messages but didn't find any.
				// This must mean that the delayed messages are in the past.
				reorgingDelayed = true
			}

			log.Trace("looking up messages", "from", from.String(), "to", to.String())
			if !reorgingDelayed && !reorgingSequencer && (len(delayedMessages) != 0 || len(sequencerBatches) != 0) {
				delayedMismatch, err := ir.addMessages(sequencerBatches, delayedMessages)
				if err != nil {
					return err
				}
				if delayedMismatch {
					reorgingDelayed = true
				}
			}
			if reorgingDelayed || reorgingSequencer {
				from, err = ir.getPrevBlockForReorg(from)
				if err != nil {
					return err
				}
			} else {
				delta := new(big.Int).SetUint64(blocksToFetch)
				if new(big.Int).Add(to, delta).Cmp(currentHeight) >= 0 {
					delta = delta.Div(delta, big.NewInt(2))
					from = from.Add(from, delta)
					if from.Cmp(to) > 0 {
						from = from.Set(to)
					}
				} else {
					from = from.Add(to, big.NewInt(1))
				}
			}
		}
		// TODO feed reading
		select {
		case <-ctx.Done():
			return nil
		case <-time.After(ir.config.CheckDelay):
		}
	}
}

func (r *InboxReader) addMessages(sequencerBatches []*SequencerInboxBatch, delayedMessages []*DelayedInboxMessage) (bool, error) {
	err := r.db.addDelayedMessages(delayedMessages)
	if err != nil {
		return false, err
	}
	err = r.db.addSequencerBatches(sequencerBatches)
	if errors.Is(err, delayedMessagesMismatch) {
		return true, nil
	} else if err != nil {
		return false, err
	}
	return false, nil
}

func (r *InboxReader) getPrevBlockForReorg(from *big.Int) (*big.Int, error) {
	if from.Cmp(r.firstMessageBlock) <= 0 {
		return nil, errors.New("can't get older messages")
	}
	newFrom := new(big.Int).Sub(from, big.NewInt(10))
	if newFrom.Cmp(r.firstMessageBlock) < 0 {
		newFrom = r.firstMessageBlock
	}
	return newFrom, nil
}

func (r *InboxReader) getNextBlockToRead() (*big.Int, error) {
	delayedCount, err := r.db.GetDelayedCount()
	if err != nil {
		return nil, err
	}
	if delayedCount == 0 {
		return r.firstMessageBlock, nil
	}
	msg, err := r.db.GetDelayedMessage(delayedCount - 1)
	if err != nil {
		return nil, err
	}
	return msg.Header.RequestId.Big(), nil
}<|MERGE_RESOLUTION|>--- conflicted
+++ resolved
@@ -38,11 +38,7 @@
 	client         L1Interface
 }
 
-<<<<<<< HEAD
-func NewInboxReader(rawDb ethdb.Database, client L1Interface, firstMessageBlock *big.Int, delayedBridge *DelayedBridge, sequencerInbox *SequencerInbox) (*InboxReader, error) {
-=======
-func NewInboxReader(rawDb ethdb.Database, client L1Interface, firstMessageBlock *big.Int, delayedBridge *DelayedBridge, config *InboxReaderConfig) (*InboxReader, error) {
->>>>>>> 15257742
+func NewInboxReader(rawDb ethdb.Database, client L1Interface, firstMessageBlock *big.Int, delayedBridge *DelayedBridge, sequencerInbox *SequencerInbox, config *InboxReaderConfig) (*InboxReader, error) {
 	db, err := NewInboxReaderDb(rawDb)
 	if err != nil {
 		return nil, err
@@ -104,16 +100,15 @@
 			if err != nil {
 				return err
 			}
-<<<<<<< HEAD
+			ourLatestDelayedCount, err := ir.db.GetDelayedCount()
+			if err != nil {
+				return err
+			}
+			if ourLatestDelayedCount < checkingDelayedCount {
+				checkingDelayedCount = ourLatestDelayedCount
+				missingSequencer = true
+			}
 			if checkingDelayedCount > 0 {
-				ourLatestDelayedCount, err := ir.db.GetDelayedCount()
-				if err != nil {
-					return err
-				}
-				if ourLatestDelayedCount < checkingDelayedCount {
-					checkingDelayedCount = ourLatestDelayedCount
-					missingSequencer = true
-				}
 				checkingDelayedSeqNum := checkingDelayedCount - 1
 				l1DelayedAcc, err := ir.delayedBridge.GetAccumulator(ctx, checkingDelayedSeqNum, currentHeight)
 				if err != nil {
@@ -126,19 +121,6 @@
 				if dbDelayedAcc != l1DelayedAcc {
 					reorgingDelayed = true
 				}
-=======
-			if ourLatestDelayedCount < checkingDelayedCount {
-				checkingDelayedCount = ourLatestDelayedCount
-				missingDelayed = true
-			}
-		}
-
-		if checkingDelayedCount > 0 {
-			checkingDelayedSeqNum := checkingDelayedCount - 1
-			l1DelayedAcc, err := ir.delayedBridge.GetAccumulator(ctx, checkingDelayedSeqNum, currentHeight)
-			if err != nil {
-				return err
->>>>>>> 15257742
 			}
 		}
 
