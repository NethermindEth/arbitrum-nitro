--- conflicted
+++ resolved
@@ -290,37 +290,6 @@
 		ValidatorWalletCreator: validatorWalletCreator,
 	}, nil
 }
-
-<<<<<<< HEAD
-=======
-type NodeConfig struct {
-	ArbConfig              arbitrum.Config
-	Sequencer              bool
-	L1Reader               bool
-	InboxReaderConfig      InboxReaderConfig
-	DelayedSequencerConfig DelayedSequencerConfig
-	BatchPoster            bool
-	BatchPosterConfig      BatchPosterConfig
-	ForwardingTarget       string // "" if not forwarding
-	BlockValidator         bool
-	BlockValidatorConfig   validator.BlockValidatorConfig
-	Broadcaster            bool
-	BroadcasterConfig      wsbroadcastserver.BroadcasterConfig
-	BroadcastClient        bool
-	BroadcastClientConfig  broadcastclient.BroadcastClientConfig
-	L1Validator            bool
-	L1ValidatorConfig      validator.L1ValidatorConfig
-	SeqCoordinator         bool
-	SeqCoordinatorConfig   SeqCoordinatorConfig
-	DataAvailabilityMode   das.DataAvailabilityMode
-	DataAvailabilityConfig das.DataAvailabilityConfig
-}
-
-var NodeConfigDefault = NodeConfig{arbitrum.DefaultConfig, false, true, DefaultInboxReaderConfig, DefaultDelayedSequencerConfig, false, DefaultBatchPosterConfig, "", false, validator.DefaultBlockValidatorConfig, false, wsbroadcastserver.DefaultBroadcasterConfig, false, broadcastclient.DefaultBroadcastClientConfig, false, validator.DefaultL1ValidatorConfig, false, DefaultSeqCoordinatorConfig, das.OnchainDataAvailability, das.DefaultDataAvailabilityConfig}
-var NodeConfigL1Test = NodeConfig{arbitrum.DefaultConfig, true, true, TestInboxReaderConfig, TestDelayedSequencerConfig, true, TestBatchPosterConfig, "", false, validator.DefaultBlockValidatorConfig, false, wsbroadcastserver.DefaultBroadcasterConfig, false, broadcastclient.DefaultBroadcastClientConfig, false, validator.DefaultL1ValidatorConfig, false, DefaultSeqCoordinatorConfig, das.OnchainDataAvailability, das.DefaultDataAvailabilityConfig}
-var NodeConfigL2Test = NodeConfig{ArbConfig: arbitrum.DefaultConfig, Sequencer: true, L1Reader: false}
-
->>>>>>> 626c11ea
 type Node struct {
 	Backend          *arbitrum.Backend
 	ArbInterface     *ArbInterface
@@ -338,11 +307,7 @@
 	SeqCoordinator   *SeqCoordinator
 }
 
-<<<<<<< HEAD
-func CreateNode(stack *node.Node, chainDb ethdb.Database, config *Config, l2BlockChain *core.BlockChain, l1client arbutil.L1Interface, deployInfo *RollupAddresses, sequencerTxOpt *bind.TransactOpts, validatorTxOpts *bind.TransactOpts, redisclient *redis.Client) (*Node, error) {
-=======
 func createNodeImpl(stack *node.Node, chainDb ethdb.Database, config *NodeConfig, l2BlockChain *core.BlockChain, l1client arbutil.L1Interface, deployInfo *RollupAddresses, sequencerTxOpt *bind.TransactOpts, validatorTxOpts *bind.TransactOpts, redisclient *redis.Client) (*Node, error) {
->>>>>>> 626c11ea
 	var broadcastServer *broadcaster.Broadcaster
 	if config.Feed.Output.Enable {
 		broadcastServer = broadcaster.NewBroadcaster(config.Feed.Output)
@@ -405,24 +370,14 @@
 	if err != nil {
 		return nil, err
 	}
-<<<<<<< HEAD
 	var broadcastClient *broadcastclient.BroadcastClient
 	if config.Feed.Input.Enable() {
-		broadcastClient = broadcastclient.NewBroadcastClient(config.Feed.Input.URLs[0], nil, config.Feed.Input.Timeout, txStreamer)
-	}
-	if !config.EnableL1Reader {
-		return &Node{backend, arbInterface, txStreamer, txPublisher, nil, nil, nil, nil, nil, nil, nil, broadcastServer, broadcastClient, coordinator}, nil
-=======
-
-	var broadcastClients []*broadcastclient.BroadcastClient
-	if config.BroadcastClient {
 		for _, address := range config.BroadcastClientConfig.URLs {
 			broadcastClients = append(broadcastClients, broadcastclient.NewBroadcastClient(address, nil, config.BroadcastClientConfig.Timeout, txStreamer))
 		}
 	}
-	if !config.L1Reader {
+	if !config.EnableL1Reader {
 		return &Node{backend, arbInterface, txStreamer, txPublisher, nil, nil, nil, nil, nil, nil, nil, broadcastServer, broadcastClients, coordinator}, nil
->>>>>>> 626c11ea
 	}
 
 	if deployInfo == nil {
@@ -466,13 +421,8 @@
 		}
 	}
 
-<<<<<<< HEAD
 	if !config.BatchPoster.Enable {
-		return &Node{backend, arbInterface, txStreamer, txPublisher, deployInfo, inboxReader, inboxTracker, nil, nil, blockValidator, staker, broadcastServer, broadcastClient, coordinator}, nil
-=======
-	if !config.BatchPoster {
 		return &Node{backend, arbInterface, txStreamer, txPublisher, deployInfo, inboxReader, inboxTracker, nil, nil, blockValidator, staker, broadcastServer, broadcastClients, coordinator}, nil
->>>>>>> 626c11ea
 	}
 
 	if sequencerTxOpt == nil {
