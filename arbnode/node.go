--- conflicted
+++ resolved
@@ -559,11 +559,6 @@
 	DataAvailService das.DataAvailabilityService
 }
 
-<<<<<<< HEAD
-func createNodeImpl(stack *node.Node, chainDb ethdb.Database, config *Config, l2BlockChain *core.BlockChain, l1client arbutil.L1Interface, deployInfo *RollupAddresses, txOpts *bind.TransactOpts, daSigner das.DasSigner) (*Node, error) {
-	ctx := context.Background()
-
-=======
 func createNodeImpl(
 	ctx context.Context,
 	stack *node.Node,
@@ -575,7 +570,6 @@
 	txOpts *bind.TransactOpts,
 	daSigner das.DasSigner,
 ) (*Node, error) {
->>>>>>> b05f6f88
 	var broadcastServer *broadcaster.Broadcaster
 	if config.Feed.Output.Enable {
 		broadcastServer = broadcaster.NewBroadcaster(config.Feed.Output)
@@ -746,10 +740,6 @@
 	var dataAvailabilityService das.DataAvailabilityService
 	switch dataAvailabilityMode {
 	case das.LocalDiskDataAvailability:
-<<<<<<< HEAD
-		var err error
-		dataAvailabilityService, err = das.NewLocalDiskDASWithL1Info(ctx, config.DataAvailability.LocalDiskDASConfig, l1client, deployInfo.SequencerInbox)
-=======
 		storageService, err := das.NewStorageServiceFromLocalConfig(ctx, config.DataAvailability.LocalDiskDASConfig)
 		if err != nil {
 			return nil, err
@@ -761,12 +751,11 @@
 			deployInfo.SequencerInbox,
 			storageService,
 		)
->>>>>>> b05f6f88
 		if err != nil {
 			return nil, err
 		}
 	case das.AggregatorDataAvailability:
-		dataAvailabilityService, err = dasrpc.NewRPCAggregatorWithL1Info(ctx, config.DataAvailability.AggregatorConfig, l1client, deployInfo.SequencerInbox)
+		dataAvailabilityService, err = dasrpc.NewRPCAggregatorWithL1Info(config.DataAvailability.AggregatorConfig, l1client, deployInfo.SequencerInbox)
 		if err != nil {
 			return nil, err
 		}
