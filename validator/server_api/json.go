--- conflicted
+++ resolved
@@ -56,17 +56,6 @@
 }
 
 type InputJSON struct {
-<<<<<<< HEAD
-	Id            uint64
-	HasDelayedMsg bool
-	DelayedMsgNr  uint64
-	PreimagesB64  map[arbutil.PreimageType]*jsonapi.PreimagesMapJson
-	BatchInfo     []BatchInfoJson
-	DelayedMsgB64 string
-	StartState    validator.GoGlobalState
-	UserWasms     map[rawdb.WasmTarget]map[common.Hash]string
-	DebugChain    bool
-=======
 	Id              uint64
 	HasDelayedMsg   bool
 	DelayedMsgNr    uint64
@@ -74,10 +63,9 @@
 	BatchInfo       []BatchInfoJson
 	DelayedMsgB64   string
 	StartState      validator.GoGlobalState
-	UserWasms       map[ethdb.WasmTarget]map[common.Hash]string
+	UserWasms       map[rawdb.WasmTarget]map[common.Hash]string
 	DebugChain      bool
 	MaxUserWasmSize uint64 `json:"max-user-wasmSize,omitempty"`
->>>>>>> 9149d9b6
 }
 
 // Marshal returns the JSON encoding of the InputJSON.
