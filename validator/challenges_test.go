package validator

import (
	"bytes"
	"context"
	"math/big"
	"math/rand"
	"testing"
	"time"

	"github.com/OffchainLabs/challenge-protocol-v2/protocol"
	statemanager "github.com/OffchainLabs/challenge-protocol-v2/state-manager"
	"github.com/OffchainLabs/challenge-protocol-v2/util"
	"github.com/ethereum/go-ethereum"
	"github.com/ethereum/go-ethereum/accounts/abi/bind/backends"
	"github.com/ethereum/go-ethereum/common"
	"github.com/ethereum/go-ethereum/common/hexutil"
	"github.com/ethereum/go-ethereum/core/types"
	"github.com/ethereum/go-ethereum/crypto"
	"github.com/sirupsen/logrus/hooks/test"
	"github.com/stretchr/testify/assert"
	"github.com/stretchr/testify/require"
)

var (
	// TODO: These are brittle and could break if the event sigs change in Solidity.
	vertexAddedEventSig = hexutil.MustDecode("0x4383ba11a7cd16be5880c5f674b93be38b3b1fcafd7a7b06151998fa2a675349")
	mergeEventSig       = hexutil.MustDecode("0x72b50597145599e4288d411331c925b40b33b0fa3cccadc1f57d2a1ab973553a")
	bisectEventSig      = hexutil.MustDecode("0x69d5465c81edf7aaaf2e5c6c8829500df87d84c87f8d5b1221b59eaeaca70d27")
)

func TestChallengeProtocol_AliceAndBob(t *testing.T) {
	// Tests that validators are able to reach a one step fork correctly
	// by playing the challenge game on their own upon observing leaves
	// they disagree with. Here's the example with Alice and Bob, in which
	// they narrow down their disagreement to a single WAVM opcode
	// in a small step subchallenge. In this first test, Alice will be the honest
	// validator and will be able to resolve a challenge via a one-step-proof.
	//
	// At the assertion chain level, the fork is at height 2.
	//
	//                [2]-[3]-[7]-alice
	//               /
	// [genesis]-[2]-
	//               \
	//                [3]-[4]-[7]-bob
	//
	// At the big step challenge level, the fork is at height 2 (big step number 2).
	//
	//                    [3]-[4]-[6]-alice
	//                   /
	// [big_step_root]-[2]
	//                   \
	//                    [3]-[4]-[6]-bob
	//
	//
	// At the small step challenge level the fork is at height 2 (wavm opcode 2).
	//
	//                      [3]-[4]-[6]-alice
	//                     /
	// [small_step_root]-[2]
	//                     \
	//                      [3]-[4]-[6]-bob
	//
	t.Run("two forked assertions at the same height", func(t *testing.T) {
		cfg := &challengeProtocolTestConfig{
			currentChainHeight: 7,
			// The latest assertion height each validator has seen.
			aliceHeight: 7,
			bobHeight:   7,
			// The heights at which the validators diverge in histories. In this test,
			// alice and bob start diverging at height 3 at all subchallenge levels.
			assertionDivergenceHeight:    3,
			numBigStepsAtAssertionHeight: 7,
			bigStepDivergenceHeight:      3,
			numSmallStepsAtBigStep:       7,
			smallStepDivergenceHeight:    3,
		}
		// Alice adds a challenge leaf 7, is presumptive.
		// Bob adds leaf 7.
		// Bob bisects to 3, is presumptive.
		// Alice bisects to 3.
		// Alice bisects to 1, is presumptive.
		// Bob merges to 1.
		// Bob bisects from 3 to 2, is presumptive.
		// Alice merges from 3 to 2.
		// Both challengers are now at a one-step fork, we now await subchallenge resolution.
		cfg.expectedVerticesAdded = 2
		cfg.expectedBisections = 4
		cfg.expectedMerges = 2
		hook := test.NewGlobal()
		runChallengeIntegrationTest(t, hook, cfg)
		AssertLogsContain(t, hook, "Reached one-step-fork at 12")
		AssertLogsContain(t, hook, "Reached one-step-fork at 12")
	})
	t.Run("two validators opening leaves at same height, fork point is a power of two", func(t *testing.T) {
		t.Skip("Flakey")
		cfg := &challengeProtocolTestConfig{
			currentChainHeight:        8,
			aliceHeight:               8,
			bobHeight:                 8,
			assertionDivergenceHeight: 5,
		}
		cfg.expectedVerticesAdded = 2
		cfg.expectedBisections = 5
		cfg.expectedMerges = 1
		hook := test.NewGlobal()
		runChallengeIntegrationTest(t, hook, cfg)
		AssertLogsContain(t, hook, "Reached one-step-fork at 4")
		AssertLogsContain(t, hook, "Reached one-step-fork at 4")
	})
	t.Run("two validators opening leaves at heights 6 and 256", func(t *testing.T) {
		t.Skip("Flakey")
		cfg := &challengeProtocolTestConfig{
			currentChainHeight:        256,
			aliceHeight:               6,
			bobHeight:                 256,
			assertionDivergenceHeight: 4,
		}
		// With Alice starting at 256 and bisecting all the way down to 4
		// will take 6 bisections. Then, Alice bisects from 4 to 3. Bob bisects twice to 4 and 2.
		// We should see a total of 9 bisections and 2 merges.
		cfg.expectedVerticesAdded = 2
		cfg.expectedBisections = 9
		cfg.expectedMerges = 2
		hook := test.NewGlobal()
		runChallengeIntegrationTest(t, hook, cfg)
		AssertLogsContain(t, hook, "Reached one-step-fork at 3")
		AssertLogsContain(t, hook, "Reached one-step-fork at 3")
	})
	t.Run("two validators opening leaves at heights 129 and 256", func(t *testing.T) {
		t.Skip("Flakey")
		cfg := &challengeProtocolTestConfig{
			currentChainHeight:        256,
			aliceHeight:               129,
			bobHeight:                 256,
			assertionDivergenceHeight: 4,
		}
		// Same as the test case above but bob has 4 more bisections to perform
		// if Bob starts at 129.
		cfg.expectedVerticesAdded = 2
		cfg.expectedBisections = 14
		cfg.expectedMerges = 2
		hook := test.NewGlobal()
		runChallengeIntegrationTest(t, hook, cfg)
		AssertLogsContain(t, hook, "Reached one-step-fork at 3")
		AssertLogsContain(t, hook, "Reached one-step-fork at 3")
	})
}

type challengeProtocolTestConfig struct {
	// The latest heights by index at the assertion chain level.
	aliceHeight uint64
	bobHeight   uint64
	// The height in the assertion chain at which the validators diverge.
	assertionDivergenceHeight uint64
	// The number of big steps of WAVM opcodes at the one-step-fork point in a test.
	numBigStepsAtAssertionHeight uint64
	// The heights at which the validators diverge in histories at the big step
	// subchallenge level.
	bigStepDivergenceHeight uint64
	// The number of WAVM opcodes (small steps) at the one-step-fork point of a big step
	// subchallenge in a test.
	numSmallStepsAtBigStep uint64
	// The heights at which the validators diverge in histories at the small step
	// subchallenge level.
	smallStepDivergenceHeight uint64
	currentChainHeight        uint64
	// Events we want to assert are fired from the goimpl.
	expectedBisections    uint64
	expectedMerges        uint64
	expectedVerticesAdded uint64
}

func prepareHonestStates(
	t testing.TB,
	ctx context.Context,
	chain protocol.Protocol,
	backend *backends.SimulatedBackend,
	chainHeight uint64,
	prevInboxMaxCount *big.Int,
) ([]*protocol.ExecutionState, []*big.Int) {
	t.Helper()
	// Initialize each validator's associated state roots which diverge
	var genesis protocol.Assertion
	err := chain.Call(func(tx protocol.ActiveTx) error {
		genesisAssertion, err := chain.AssertionBySequenceNum(ctx, tx, 0)
		require.NoError(t, err)
		genesis = genesisAssertion
		return nil
	})
	require.NoError(t, err)

	genesisState := &protocol.ExecutionState{
		GlobalState: protocol.GoGlobalState{
			BlockHash: common.Hash{},
		},
		MachineStatus: protocol.MachineStatusFinished,
	}
	genesisStateHash := protocol.ComputeStateHash(genesisState, prevInboxMaxCount)
	require.Equal(t, genesisStateHash, genesis.StateHash(), "Genesis state hash unequal")

	// Initialize each validator associated state roots which diverge
	// at specified points in the test config.
	honestStates := make([]*protocol.ExecutionState, chainHeight+1)
	honestInboxCounts := make([]*big.Int, chainHeight+1)
	honestStates[0] = genesisState
	honestInboxCounts[0] = big.NewInt(1)

	var honestBlockHash common.Hash
	for i := uint64(1); i <= chainHeight; i++ {
		honestBlockHash = backend.Commit()
		state := &protocol.ExecutionState{
			GlobalState: protocol.GoGlobalState{
				BlockHash: honestBlockHash,
				Batch:     1,
			},
			MachineStatus: protocol.MachineStatusFinished,
		}

		honestStates[i] = state
		honestInboxCounts[i] = big.NewInt(1)
	}
	return honestStates, honestInboxCounts
}

func prepareMaliciousStates(
	t testing.TB,
	cfg *challengeProtocolTestConfig,
	honestStates []*protocol.ExecutionState,
	honestInboxCounts []*big.Int,
	prevInboxMaxCount *big.Int,
) ([]*protocol.ExecutionState, []*big.Int) {
	divergenceHeight := cfg.assertionDivergenceHeight
	numRoots := cfg.bobHeight + 1
	states := make([]*protocol.ExecutionState, numRoots)
	inboxCounts := make([]*big.Int, numRoots)

	for j := uint64(0); j < numRoots; j++ {
		if divergenceHeight == 0 || j < divergenceHeight {
			states[j] = honestStates[j]
			inboxCounts[j] = honestInboxCounts[j]
		} else {
			junkRoot := make([]byte, 32)
			_, err := rand.Read(junkRoot)
			require.NoError(t, err)
			blockHash := crypto.Keccak256Hash(junkRoot)
			evilState := &protocol.ExecutionState{
				GlobalState: protocol.GoGlobalState{
					BlockHash: blockHash,
					Batch:     1,
				},
				MachineStatus: protocol.MachineStatusFinished,
			}
			states[j] = evilState
			inboxCounts[j] = big.NewInt(1)
		}
	}
	return states, inboxCounts
}

<<<<<<< HEAD
func runChallengeIntegrationTest(t testing.TB, hook *test.Hook, cfg *challengeProtocolTestConfig) {
	ctx := context.Background()
	ref := util.NewRealTimeReference()
	chains, accs, addrs, backend := setupAssertionChains(t, 3) // 0th is admin chain.
	prevInboxMaxCount := big.NewInt(1)

	// Advance the chain by 100 blocks as there needs to be a minimum period of time
	// before any assertions can be made on-chain.
	for i := 0; i < 100; i++ {
		backend.Commit()
	}

	honestStates, honestInboxCounts := prepareHonestStates(
		t,
		ctx,
		chains[1],
		backend,
		cfg.currentChainHeight,
		prevInboxMaxCount,
	)
	maliciousStates, maliciousInboxCounts := prepareMaliciousStates(
		t,
		cfg,
		honestStates,
		honestInboxCounts,
		prevInboxMaxCount,
	)

	managerOpts := []statemanager.Opt{
		statemanager.WithMaxWavmOpcodesPerBlock(64),
		statemanager.WithNumOpcodesPerBigStep(8),
=======
	// Initialize each validator.
	validators := make([]*Validator, cfg.numValidators)
	for i := 0; i < len(validators); i++ {
		manager, err := statemanager.NewWithAssertionStates(vStates[i], vInboxCounts[i])
		require.NoError(t, err)
		addr := accs[i+1].accountAddr
		v, valErr := New(
			ctx,
			chains[i+1], // Chain 0 is reserved for admin
			backend,
			manager,
			addrs.Rollup,
			WithName(cfg.validatorNamesByIndex[uint64(i)]),
			WithAddress(addr),
			WithDisableLeafCreation(),
			WithTimeReference(ref),
			WithChallengeVertexWakeInterval(time.Millisecond*10),
		)
		require.NoError(t, valErr)
		validators[i] = v
>>>>>>> 6a05338f
	}

	// Initialize each validator.
	honestManager, err := statemanager.NewWithAssertionStates(
		honestStates,
		honestInboxCounts,
		managerOpts...,
	)
	require.NoError(t, err)
	aliceAddr := accs[1].accountAddr
	alice, err := New(
		ctx,
		chains[1], // Chain 0 is reserved for admin controls.
		backend,
		honestManager,
		addrs.Rollup,
		WithName("alice"),
		WithAddress(aliceAddr),
		WithDisableLeafCreation(),
		WithTimeReference(ref),
		WithChallengeVertexWakeInterval(time.Millisecond*10),
	)
	require.NoError(t, err)

	managerOpts = append(
		managerOpts,
		statemanager.WithBigStepStateDivergenceHeight(cfg.bigStepDivergenceHeight),
		statemanager.WithSmallStepStateDivergenceHeight(cfg.smallStepDivergenceHeight),
	)
	maliciousManager, err := statemanager.NewWithAssertionStates(
		maliciousStates,
		maliciousInboxCounts,
		managerOpts...,
	)
	require.NoError(t, err)
	bobAddr := accs[1].accountAddr
	bob, err := New(
		ctx,
		chains[2], // Chain 0 is reserved for admin controls.
		backend,
		maliciousManager,
		addrs.Rollup,
		WithName("bob"),
		WithAddress(bobAddr),
		WithDisableLeafCreation(),
		WithTimeReference(ref),
		WithChallengeVertexWakeInterval(time.Millisecond*10),
	)
	require.NoError(t, err)

	ctx, cancel := context.WithTimeout(ctx, time.Second)
	defer cancel()

	// We fire off each validator's background routines.
	go alice.Start(ctx)
	go bob.Start(ctx)

	var managerAddr common.Address
	err = chains[1].Call(func(tx protocol.ActiveTx) error {
		manager, err := chains[1].CurrentChallengeManager(ctx, tx)
		require.NoError(t, err)
		managerAddr = manager.Address()
		return nil
	})
	require.NoError(t, err)

	var totalVertexAdded uint64
	var totalBisections uint64
	var totalMerges uint64

	go func() {
		logs := make(chan types.Log, 100)
		query := ethereum.FilterQuery{
			Addresses: []common.Address{managerAddr},
		}
		sub, err := backend.SubscribeFilterLogs(ctx, query, logs)
		require.NoError(t, err)
		defer sub.Unsubscribe()
		for {
			select {
			case err := <-sub.Err():
				log.Fatal(err)
			case <-ctx.Done():
				return
			case vLog := <-logs:
				if len(vLog.Topics) == 0 {
					continue
				}
				topic := vLog.Topics[0]
				switch {
				case bytes.Equal(topic[:], vertexAddedEventSig):
					totalVertexAdded++
				case bytes.Equal(topic[:], bisectEventSig):
					totalBisections++
				case bytes.Equal(topic[:], mergeEventSig):
					totalMerges++
				default:
				}
			}
		}
	}()

	time.Sleep(time.Millisecond * 100)

	// Submit leaf creation manually for each validator.
	_, err = alice.SubmitLeafCreation(ctx)
	require.NoError(t, err)
	_, err = bob.SubmitLeafCreation(ctx)
	require.NoError(t, err)
	AssertLogsContain(t, hook, "Submitted assertion")

	<-ctx.Done()
	assert.Equal(t, cfg.expectedVerticesAdded, totalVertexAdded, "Did not get expected challenge leaf creations")
	assert.Equal(t, cfg.expectedBisections, totalBisections, "Did not get expected total bisections")
	assert.Equal(t, cfg.expectedMerges, totalMerges, "Did not get expected total merges")
}<|MERGE_RESOLUTION|>--- conflicted
+++ resolved
@@ -259,7 +259,6 @@
 	return states, inboxCounts
 }
 
-<<<<<<< HEAD
 func runChallengeIntegrationTest(t testing.TB, hook *test.Hook, cfg *challengeProtocolTestConfig) {
 	ctx := context.Background()
 	ref := util.NewRealTimeReference()
@@ -291,7 +290,8 @@
 	managerOpts := []statemanager.Opt{
 		statemanager.WithMaxWavmOpcodesPerBlock(64),
 		statemanager.WithNumOpcodesPerBigStep(8),
-=======
+	}
+
 	// Initialize each validator.
 	validators := make([]*Validator, cfg.numValidators)
 	for i := 0; i < len(validators); i++ {
@@ -312,56 +312,7 @@
 		)
 		require.NoError(t, valErr)
 		validators[i] = v
->>>>>>> 6a05338f
-	}
-
-	// Initialize each validator.
-	honestManager, err := statemanager.NewWithAssertionStates(
-		honestStates,
-		honestInboxCounts,
-		managerOpts...,
-	)
-	require.NoError(t, err)
-	aliceAddr := accs[1].accountAddr
-	alice, err := New(
-		ctx,
-		chains[1], // Chain 0 is reserved for admin controls.
-		backend,
-		honestManager,
-		addrs.Rollup,
-		WithName("alice"),
-		WithAddress(aliceAddr),
-		WithDisableLeafCreation(),
-		WithTimeReference(ref),
-		WithChallengeVertexWakeInterval(time.Millisecond*10),
-	)
-	require.NoError(t, err)
-
-	managerOpts = append(
-		managerOpts,
-		statemanager.WithBigStepStateDivergenceHeight(cfg.bigStepDivergenceHeight),
-		statemanager.WithSmallStepStateDivergenceHeight(cfg.smallStepDivergenceHeight),
-	)
-	maliciousManager, err := statemanager.NewWithAssertionStates(
-		maliciousStates,
-		maliciousInboxCounts,
-		managerOpts...,
-	)
-	require.NoError(t, err)
-	bobAddr := accs[1].accountAddr
-	bob, err := New(
-		ctx,
-		chains[2], // Chain 0 is reserved for admin controls.
-		backend,
-		maliciousManager,
-		addrs.Rollup,
-		WithName("bob"),
-		WithAddress(bobAddr),
-		WithDisableLeafCreation(),
-		WithTimeReference(ref),
-		WithChallengeVertexWakeInterval(time.Millisecond*10),
-	)
-	require.NoError(t, err)
+	}
 
 	ctx, cancel := context.WithTimeout(ctx, time.Second)
 	defer cancel()
