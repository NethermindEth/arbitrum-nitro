--- conflicted
+++ resolved
@@ -145,13 +145,6 @@
 
 		// Both validators should have the same history upon which one will try to merge into.
 		require.Equal(t, createdData.evilValidatorStateRoots[31], createdData.honestValidatorStateRoots[31], "Different state root at 64")
-<<<<<<< HEAD
-=======
-		createdDataLeaf1Height, err := createdData.leaf1.Height()
-		require.NoError(t, err)
-		mergingFromHistory, err := honestValidator.stateManager.HistoryCommitmentUpTo(ctx, createdDataLeaf1Height)
-		require.NoError(t, err)
->>>>>>> 49c38287
 
 		// Get the vertex we want to merge from.
 		var vertexToMergeFrom protocol.ChallengeVertex
@@ -188,14 +181,10 @@
 				MockType: protocol.BlockChallenge,
 			},
 		}
-<<<<<<< HEAD
 		history, proof, err := v.determineBisectionHistoryWithProof(ctx, 0, createdData.leaf1.Height())
 		require.NoError(t, err)
 
 		mergingTo, err := v.merge(ctx, history, proof)
-=======
-		mergingTo, err := v.merge(ctx, tx, challengeId, bisectedTo, vertexToMergeFrom)
->>>>>>> 49c38287
 		require.NoError(t, err)
 		AssertLogsContain(t, logsHook, "Successfully merged to vertex")
 		require.Equal(t, bisectedTo.Id(), mergingTo.Id())
