--- conflicted
+++ resolved
@@ -163,15 +163,11 @@
 					log.Error("Error validating", "request value", work.req.Value, "error", err)
 					close(work.req.AckNotifier)
 				} else {
-<<<<<<< HEAD
+					log.Debug("done work", "thread", i, "workid", work.req.ID)
 					err := s.consumers[work.moduleRoot].SetResult(ctx, work.req.ID, res)
 					// Even in error we close ackNotifier as there's no retry mechanism here and closing it will alow other consumers to autoclaim
 					close(work.req.AckNotifier)
 					if err != nil {
-=======
-					log.Debug("done work", "thread", i, "workid", work.req.ID)
-					if err := s.consumers[work.moduleRoot].SetResult(ctx, work.req.ID, res); err != nil {
->>>>>>> 4483e774
 						log.Error("Error setting result for request", "id", work.req.ID, "result", res, "error", err)
 					}
 					log.Debug("set result", "thread", i, "workid", work.req.ID)
