--- conflicted
+++ resolved
@@ -42,14 +42,7 @@
 			}
 			challenge := retrieved.Unwrap()
 			// Ignore challenges from self.
-<<<<<<< HEAD
 			challenger := challenge.Challenger()
-=======
-			challenger, err := challenge.Challenger(ctx)
-			if err != nil {
-				log.Error(err)
-			}
->>>>>>> 560d4997
 			if isFromSelf(v.address, challenger) {
 				continue
 			}
@@ -60,54 +53,32 @@
 	}
 }
 
-<<<<<<< HEAD
 func (v *Validator) pollForAssertions(ctx context.Context) {
 	ticker := time.NewTicker(v.newAssertionCheckInterval)
 	defer ticker.Stop()
 	for {
 		select {
 		case <-ticker.C:
-			var numberOfAssertions uint64
-			if err := v.chain.Call(func(tx protocol.ActiveTx) error {
-				retrieved, err := v.chain.NumAssertions(ctx, tx)
-				if err != nil {
-					return err
-				}
-				numberOfAssertions = retrieved
-				return nil
-			}); err != nil {
+			numberOfAssertions, err := v.chain.NumAssertions(ctx)
+			if err != nil {
 				log.Error(err)
 				continue
 			}
-			var latestConfirmedAssertion uint64
-			if err := v.chain.Call(func(tx protocol.ActiveTx) error {
-				retrieved, err := v.chain.LatestConfirmed(ctx, tx)
-				if err != nil {
-					return err
-				}
-				latestConfirmedAssertion = uint64(retrieved.SeqNum())
-				return nil
-			}); err != nil {
+			latestConfirmedAssertion, err := v.chain.LatestConfirmed(ctx)
+			if err != nil {
 				log.Error(err)
 				continue
 			}
 
-			for i := latestConfirmedAssertion; i < numberOfAssertions; i++ {
+			for i := uint64(latestConfirmedAssertion.SeqNum()); i < numberOfAssertions; i++ {
 				v.assertionsLock.RLock()
 				_, ok := v.assertions[protocol.AssertionSequenceNumber(i)]
 				v.assertionsLock.RUnlock()
 				if ok {
 					continue
 				}
-				var assertion protocol.Assertion
-				if err := v.chain.Call(func(tx protocol.ActiveTx) error {
-					retrieved, err := v.chain.AssertionBySequenceNum(ctx, tx, protocol.AssertionSequenceNumber(i))
-					if err != nil {
-						return err
-					}
-					assertion = retrieved
-					return nil
-				}); err != nil {
+				assertion, err := v.chain.AssertionBySequenceNum(ctx, protocol.AssertionSequenceNumber(i))
+				if err != nil {
 					log.Error(err)
 					continue
 				}
@@ -127,45 +98,6 @@
 			}
 		case <-ctx.Done():
 			return
-=======
-func (v *Validator) handleAssertions(ctx context.Context) time.Duration {
-	numberOfAssertions, err := v.chain.NumAssertions(ctx)
-	if err != nil {
-		log.Error(err)
-		return v.newAssertionCheckInterval
-	}
-	retrieved, err := v.chain.LatestConfirmed(ctx)
-	if err != nil {
-		log.Error(err)
-		return v.newAssertionCheckInterval
-	}
-	latestConfirmedAssertion := uint64(retrieved.SeqNum())
-
-	for i := latestConfirmedAssertion; i < numberOfAssertions; i++ {
-		v.assertionsLock.RLock()
-		_, ok := v.assertions[protocol.AssertionSequenceNumber(i)]
-		v.assertionsLock.RUnlock()
-		if ok {
-			continue
-		}
-		assertion, err := v.chain.AssertionBySequenceNum(ctx, protocol.AssertionSequenceNumber(i))
-		if err != nil {
-			log.Error(err)
-			continue
-		}
-		v.assertions[assertion.SeqNum()] = assertion
-		selfStakedAssertion, err := v.rollup.AssertionHasStaker(&bind.CallOpts{}, i, v.address)
-		if err != nil {
-			log.Error(err)
-			continue
-		}
-		// Ignore assertions from self.
-		if selfStakedAssertion {
-			continue
-		}
-		if err := v.onLeafCreated(ctx, assertion); err != nil {
-			log.Error(err)
->>>>>>> 560d4997
 		}
 	}
 }