--- conflicted
+++ resolved
@@ -8,12 +8,8 @@
 	"fmt"
 	"sync"
 
-<<<<<<< HEAD
 	"github.com/offchainlabs/nitro/arbcompress"
-	"github.com/offchainlabs/nitro/util/signature"
-=======
 	"github.com/offchainlabs/nitro/util/rpcclient"
->>>>>>> a93e5e08
 	"github.com/offchainlabs/nitro/validator/server_api"
 
 	"github.com/offchainlabs/nitro/arbutil"
@@ -26,11 +22,8 @@
 	"github.com/ethereum/go-ethereum/core/types"
 	"github.com/ethereum/go-ethereum/ethdb"
 	"github.com/ethereum/go-ethereum/log"
-<<<<<<< HEAD
+	"github.com/ethereum/go-ethereum/node"
 	"github.com/ethereum/go-ethereum/params"
-=======
-	"github.com/ethereum/go-ethereum/node"
->>>>>>> a93e5e08
 	"github.com/offchainlabs/nitro/arbos"
 	"github.com/offchainlabs/nitro/arbos/arbosState"
 	"github.com/offchainlabs/nitro/arbos/arbostypes"
@@ -383,7 +376,7 @@
 		}
 		_, err = initialArbosState.ChainConfig()
 		if err != nil {
-			return common.Hash{}, nil, nil, fmt.Errorf("error getting chain config from initial ArbOS state: %w", err)
+			return hash0, nil, nil, nil, fmt.Errorf("error getting chain config from initial ArbOS state: %w", err)
 		}
 		genesisNum, err := initialArbosState.GenesisBlockNum()
 		if err != nil {
