--- conflicted
+++ resolved
@@ -397,7 +397,6 @@
 	return nil
 }
 
-<<<<<<< HEAD
 var pebbleNotExistErrorRegex = regexp.MustCompile("pebble: database .* does not exist")
 
 func isPebbleNotExistError(err error) bool {
@@ -484,8 +483,6 @@
 	return nil
 }
 
-=======
->>>>>>> 06394046
 func openInitializeChainDb(ctx context.Context, stack *node.Node, config *NodeConfig, chainId *big.Int, cacheConfig *core.CacheConfig, persistentConfig *conf.PersistentConfig, l1Client arbutil.L1Interface, rollupAddrs chaininfo.RollupAddresses) (ethdb.Database, *core.BlockChain, error) {
 	if !config.Init.Force {
 		if readOnlyDb, err := stack.OpenDatabaseWithFreezerWithExtraOptions("l2chaindata", 0, 0, config.Persistent.Ancient, "l2chaindata/", true, persistentConfig.Pebble.ExtraOptions("l2chaindata")); err == nil {
@@ -505,13 +502,11 @@
 				if err != nil {
 					return nil, nil, err
 				}
-<<<<<<< HEAD
 				if err := validateOrUpgradeWasmStoreSchemaVersion(wasmDb); err != nil {
 					return nil, nil, err
-=======
+				}
 				if err := dbutil.UnfinishedConversionCheck(wasmDb); err != nil {
 					return nil, nil, fmt.Errorf("wasm unfinished database conversion check error: %w", err)
->>>>>>> 06394046
 				}
 				chainDb := rawdb.WrapDatabaseWithWasm(chainData, wasmDb, 1)
 				_, err = rawdb.ParseStateScheme(cacheConfig.StateScheme, chainDb)
