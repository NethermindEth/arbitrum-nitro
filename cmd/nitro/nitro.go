--- conflicted
+++ resolved
@@ -144,30 +144,6 @@
 	os.Exit(mainImpl())
 }
 
-<<<<<<< HEAD
-=======
-// Checks metrics and PProf flag, runs them if enabled.
-// Note: they are separate so one can enable/disable them as they wish, the only
-// requirement is that they can't run on the same address and port.
-func startMetrics(cfg *NodeConfig) error {
-	mAddr := fmt.Sprintf("%v:%v", cfg.MetricsServer.Addr, cfg.MetricsServer.Port)
-	pAddr := fmt.Sprintf("%v:%v", cfg.PprofCfg.Addr, cfg.PprofCfg.Port)
-	if cfg.Metrics && cfg.PProf && mAddr == pAddr {
-		return fmt.Errorf("metrics and pprof cannot be enabled on the same address:port: %s", mAddr)
-	}
-	if cfg.Metrics {
-		log.Info("Enabling metrics collection")
-		metrics.Enable()
-		go metrics.CollectProcessMetrics(cfg.MetricsServer.UpdateInterval)
-		exp.Setup(fmt.Sprintf("%v:%v", cfg.MetricsServer.Addr, cfg.MetricsServer.Port))
-	}
-	if cfg.PProf {
-		genericconf.StartPprof(pAddr)
-	}
-	return nil
-}
-
->>>>>>> 5b41a2dc
 // Returns the exit code
 func mainImpl() int {
 	ctx, cancelFunc := context.WithCancel(context.Background())
