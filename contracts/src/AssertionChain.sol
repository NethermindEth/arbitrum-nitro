// SPDX-License-Identifier: UNLICENSED
pragma solidity ^0.8.13;

interface IAssertionChain {
    struct Assertion {
        uint256 seqNum;
        StateCommitment stateCommitment;
        uint256 status;
        bool isFirstChild;
        uint256 firstChildCreationTimestamp;
        uint256 secondChildCreationTimestamp;
        address actor;
    }

    struct Challenge {
        uint256 seqNum;
        uint256 nextSeqNum;
        ChallengeVertex root;
        ChallengeVertex latestConfirmed;
        uint256 creationTimestamp;
        address actor;
    }

    struct ChallengeVertex {
        uint256 seqNum;
        bytes32 challengeParentStateCommitHash;
        bool actor;
        bool isLeaf;
        uint256 psTimer;
    }

    struct StateCommitment {
        uint256 height;
        bytes32 stateRoot;
    }

    struct HistoryCommitment {
        uint256 height;
        bytes32 merkleRoot;
    }

    // Read-only calls.
    function numAssertions() external view returns (uint256);

    function challengePeriodSeconds() external view returns (uint256);

    function latestConfirmedAssertion() external view returns (Assertion memory assertion);

    function getAssertion(uint256 seqNum) external view returns (Assertion memory assertion);
<<<<<<< HEAD
    function getChallenge(bytes32 parentStateCommitHash) external view returns (Challenge memory challenge);
=======

    function getChallenge(bytes32 parentStateCommitHash)
        external
        view
        returns (Challenge memory challenge);

>>>>>>> 6f7c0825
    function getChallengeVertex(uint256 seqNum, bytes32 parentStateCommitHash)
        external
        view
        returns (ChallengeVertex memory vertex);
<<<<<<< HEAD
    function challengeWinner(Challenge memory challenge) external returns (Assertion memory assertion);
=======

    function challengeWinner(Challenge memory challenge)
        external
        returns (Assertion memory assertion);

>>>>>>> 6f7c0825
    function challengeCompleted(Challenge memory challenge) external returns (bool);

    function eligibleForNewSuccessor(ChallengeVertex memory vertex) external returns (bool);

    function isPresumptiveSuccessor(ChallengeVertex memory vertex) external returns (bool);

    // Mutating calls.
    function createAssertion(Assertion calldata prev, StateCommitment calldata commit)
        external
        payable
        returns (Assertion memory assertion);
<<<<<<< HEAD
=======

>>>>>>> 6f7c0825
    function confirmForWin(Assertion calldata assertion) external payable;

    function confirmNoRival(Assertion calldata assertion) external payable;

    function rejectForLoss(Assertion calldata assertion) external payable;

    function rejectForPrev(Assertion calldata assertion) external payable;

    function confirmForPSTimer(ChallengeVertex calldata vertex) external payable;

    function confirmForChallengeDeadline(ChallengeVertex calldata vertex) external payable;

    function confirmForSubchallengeWin(ChallengeVertex calldata vertex) external payable;

<<<<<<< HEAD
    function createChallenge(Assertion calldata prev) external payable returns (Challenge memory challenge);
    function addChallengeVertex(Assertion calldata assertion, HistoryCommitment calldata history)
        external
        payable
        returns (ChallengeVertex memory vertex);
    function bisect(ChallengeVertex calldata vertex, HistoryCommitment calldata history, bytes32[] calldata proof)
        external
        payable
        returns (ChallengeVertex memory bisectedVertex);
    function merge(ChallengeVertex calldata mergingFrom, ChallengeVertex calldata mergingTo, bytes32[] calldata proof)
        external
        payable
        returns (ChallengeVertex memory mergedToVertex);
=======
    function createChallenge(Assertion calldata prev)
        external
        payable
        returns (Challenge memory challenge);

    function addChallengeVertex(Assertion calldata assertion, HistoryCommitment calldata history)
        external
        payable
        returns (ChallengeVertex memory vertex);

    function bisect(
        ChallengeVertex calldata vertex,
        HistoryCommitment calldata history,
        bytes32[] calldata proof
    ) external payable returns (ChallengeVertex memory bisectedVertex);

    function merge(
        ChallengeVertex calldata mergingFrom,
        ChallengeVertex calldata mergingTo,
        bytes32[] calldata proof
    ) external payable returns (ChallengeVertex memory mergedToVertex);
>>>>>>> 6f7c0825
}

contract AssertionChain is IAssertionChain {
    // Read-only calls.
    function numAssertions() external view returns (uint256) {
        return 0;
    }

    function challengePeriodSeconds() external view returns (uint256) {
        return 0;
    }

    function latestConfirmedAssertion() external view returns (Assertion memory assertion) {
        revert("unimplemented");
    }

    function getAssertion(uint256 seqNum) external view returns (Assertion memory assertion) {
        revert("unimplemented");
    }

<<<<<<< HEAD
    function getChallenge(bytes32 parentStateCommitHash) external view returns (Challenge memory challenge) {
=======
    function getChallenge(bytes32 parentStateCommitHash)
        external
        view
        returns (Challenge memory challenge)
    {
>>>>>>> 6f7c0825
        revert("unimplemented");
    }

    function getChallengeVertex(uint256 seqNum, bytes32 parentStateCommitHash)
        external
        view
        returns (ChallengeVertex memory vertex)
    {
        revert("unimplemented");
    }

<<<<<<< HEAD
    function challengeWinner(Challenge memory challenge) external returns (Assertion memory assertion) {
=======
    function challengeWinner(Challenge memory challenge)
        external
        returns (Assertion memory assertion)
    {
>>>>>>> 6f7c0825
        revert("unimplemented");
    }

    function challengeCompleted(Challenge memory challenge) external returns (bool) {
        return false;
    }

    function eligibleForNewSuccessor(ChallengeVertex memory vertex) external returns (bool) {
        return false;
    }

    function isPresumptiveSuccessor(ChallengeVertex memory vertex) external returns (bool) {
        return false;
    }

    // Mutating calls.
    function createAssertion(Assertion calldata prev, StateCommitment calldata commit)
        external
        payable
        returns (Assertion memory assertion)
    {
        revert("unimplemented");
    }

    function confirmForWin(Assertion calldata assertion) external payable {
        revert("unimplemented");
    }

    function confirmNoRival(Assertion calldata assertion) external payable {
        revert("unimplemented");
    }

    function rejectForLoss(Assertion calldata assertion) external payable {
        revert("unimplemented");
    }

    function rejectForPrev(Assertion calldata assertion) external payable {
        revert("unimplemented");
    }

    function confirmForPSTimer(ChallengeVertex calldata vertex) external payable {
        revert("unimplemented");
    }

    function confirmForChallengeDeadline(ChallengeVertex calldata vertex) external payable {
        revert("unimplemented");
    }

    function confirmForSubchallengeWin(ChallengeVertex calldata vertex) external payable {
        revert("unimplemented");
    }

<<<<<<< HEAD
    function createChallenge(Assertion calldata prev) external payable returns (Challenge memory challenge) {
=======
    function createChallenge(Assertion calldata prev)
        external
        payable
        returns (Challenge memory challenge)
    {
>>>>>>> 6f7c0825
        revert("unimplemented");
    }

    function addChallengeVertex(Assertion calldata assertion, HistoryCommitment calldata history)
        external
        payable
        returns (ChallengeVertex memory vertex)
    {
        revert("unimplemented");
    }

<<<<<<< HEAD
    function bisect(ChallengeVertex calldata vertex, HistoryCommitment calldata history, bytes32[] calldata proof)
        external
        payable
        returns (ChallengeVertex memory bisectedVertex)
    {
        revert("unimplemented");
    }

    function merge(ChallengeVertex calldata mergingFrom, ChallengeVertex calldata mergingTo, bytes32[] calldata proof)
        external
        payable
        returns (ChallengeVertex memory mergedToVertex)
    {
=======
    function bisect(
        ChallengeVertex calldata vertex,
        HistoryCommitment calldata history,
        bytes32[] calldata proof
    ) external payable returns (ChallengeVertex memory bisectedVertex) {
        revert("unimplemented");
    }

    function merge(
        ChallengeVertex calldata mergingFrom,
        ChallengeVertex calldata mergingTo,
        bytes32[] calldata proof
    ) external payable returns (ChallengeVertex memory mergedToVertex) {
>>>>>>> 6f7c0825
        revert("unimplemented");
    }
}<|MERGE_RESOLUTION|>--- conflicted
+++ resolved
@@ -47,29 +47,12 @@
     function latestConfirmedAssertion() external view returns (Assertion memory assertion);
 
     function getAssertion(uint256 seqNum) external view returns (Assertion memory assertion);
-<<<<<<< HEAD
     function getChallenge(bytes32 parentStateCommitHash) external view returns (Challenge memory challenge);
-=======
-
-    function getChallenge(bytes32 parentStateCommitHash)
-        external
-        view
-        returns (Challenge memory challenge);
-
->>>>>>> 6f7c0825
     function getChallengeVertex(uint256 seqNum, bytes32 parentStateCommitHash)
         external
         view
         returns (ChallengeVertex memory vertex);
-<<<<<<< HEAD
     function challengeWinner(Challenge memory challenge) external returns (Assertion memory assertion);
-=======
-
-    function challengeWinner(Challenge memory challenge)
-        external
-        returns (Assertion memory assertion);
-
->>>>>>> 6f7c0825
     function challengeCompleted(Challenge memory challenge) external returns (bool);
 
     function eligibleForNewSuccessor(ChallengeVertex memory vertex) external returns (bool);
@@ -81,10 +64,6 @@
         external
         payable
         returns (Assertion memory assertion);
-<<<<<<< HEAD
-=======
-
->>>>>>> 6f7c0825
     function confirmForWin(Assertion calldata assertion) external payable;
 
     function confirmNoRival(Assertion calldata assertion) external payable;
@@ -99,7 +78,6 @@
 
     function confirmForSubchallengeWin(ChallengeVertex calldata vertex) external payable;
 
-<<<<<<< HEAD
     function createChallenge(Assertion calldata prev) external payable returns (Challenge memory challenge);
     function addChallengeVertex(Assertion calldata assertion, HistoryCommitment calldata history)
         external
@@ -113,29 +91,6 @@
         external
         payable
         returns (ChallengeVertex memory mergedToVertex);
-=======
-    function createChallenge(Assertion calldata prev)
-        external
-        payable
-        returns (Challenge memory challenge);
-
-    function addChallengeVertex(Assertion calldata assertion, HistoryCommitment calldata history)
-        external
-        payable
-        returns (ChallengeVertex memory vertex);
-
-    function bisect(
-        ChallengeVertex calldata vertex,
-        HistoryCommitment calldata history,
-        bytes32[] calldata proof
-    ) external payable returns (ChallengeVertex memory bisectedVertex);
-
-    function merge(
-        ChallengeVertex calldata mergingFrom,
-        ChallengeVertex calldata mergingTo,
-        bytes32[] calldata proof
-    ) external payable returns (ChallengeVertex memory mergedToVertex);
->>>>>>> 6f7c0825
 }
 
 contract AssertionChain is IAssertionChain {
@@ -156,15 +111,7 @@
         revert("unimplemented");
     }
 
-<<<<<<< HEAD
     function getChallenge(bytes32 parentStateCommitHash) external view returns (Challenge memory challenge) {
-=======
-    function getChallenge(bytes32 parentStateCommitHash)
-        external
-        view
-        returns (Challenge memory challenge)
-    {
->>>>>>> 6f7c0825
         revert("unimplemented");
     }
 
@@ -176,14 +123,7 @@
         revert("unimplemented");
     }
 
-<<<<<<< HEAD
     function challengeWinner(Challenge memory challenge) external returns (Assertion memory assertion) {
-=======
-    function challengeWinner(Challenge memory challenge)
-        external
-        returns (Assertion memory assertion)
-    {
->>>>>>> 6f7c0825
         revert("unimplemented");
     }
 
@@ -236,15 +176,7 @@
         revert("unimplemented");
     }
 
-<<<<<<< HEAD
     function createChallenge(Assertion calldata prev) external payable returns (Challenge memory challenge) {
-=======
-    function createChallenge(Assertion calldata prev)
-        external
-        payable
-        returns (Challenge memory challenge)
-    {
->>>>>>> 6f7c0825
         revert("unimplemented");
     }
 
@@ -256,7 +188,6 @@
         revert("unimplemented");
     }
 
-<<<<<<< HEAD
     function bisect(ChallengeVertex calldata vertex, HistoryCommitment calldata history, bytes32[] calldata proof)
         external
         payable
@@ -270,21 +201,6 @@
         payable
         returns (ChallengeVertex memory mergedToVertex)
     {
-=======
-    function bisect(
-        ChallengeVertex calldata vertex,
-        HistoryCommitment calldata history,
-        bytes32[] calldata proof
-    ) external payable returns (ChallengeVertex memory bisectedVertex) {
-        revert("unimplemented");
-    }
-
-    function merge(
-        ChallengeVertex calldata mergingFrom,
-        ChallengeVertex calldata mergingTo,
-        bytes32[] calldata proof
-    ) external payable returns (ChallengeVertex memory mergedToVertex) {
->>>>>>> 6f7c0825
         revert("unimplemented");
     }
 }