// SPDX-License-Identifier: UNLICENSED
pragma solidity ^0.8.17;

import "./DataEntities.sol";
import "../osp/IOneStepProofEntry.sol";
import "./libraries/ChallengeVertexLib.sol";
import "./libraries/PsVerticesLib.sol";
import "./libraries/ChallengeStructLib.sol";
import "./libraries/HistoryRootLib.sol";
import "./libraries/ChallengeTypeLib.sol";
import "./libraries/LeafAdderLib.sol";

// CHRIS: TODO: we dont need to put lib in the names of all the libs?

// CHRIS: TODO: rather than checking if prev exists we could explicitly disallow root? Yes, if it's not root then prev must exist

// CHRIS: TODO: check all the places we do existance checks - it doesnt seem necessary every where

// CHRIS: TODO: use unique messages if we're checking vertex exists in multiple places

// CHRIS: TODO: wherever we compare two vertices should we check the challenge ids? not for predecessor since we know they must be the same

library ChallengeManagerLib {
    using ChallengeVertexLib for ChallengeVertex;
    using PsVerticesLib for mapping(bytes32 => ChallengeVertex);
    using ChallengeTypeLib for ChallengeType;
    using ChallengeStructLib for Challenge;

    function confirmationPreChecks(mapping(bytes32 => ChallengeVertex) storage vertices, bytes32 vId) internal view {
        // basic checks
        require(vertices[vId].exists(), "Vertex does not exist");
        require(vertices[vId].status == VertexStatus.Pending, "Vertex is not pending");
        bytes32 predecessorId = vertices[vId].predecessorId;
        require(vertices[predecessorId].exists(), "Predecessor vertex does not exist");

        // for a vertex to be confirmed its predecessor must be confirmed
        // this ensures an unbroken chain of confirmation from the root eventually up to one the leaves
        require(vertices[predecessorId].status == VertexStatus.Confirmed, "Predecessor not confirmed");
    }

    // CHRIS: TODO: consider moving this and the other check to the challenge lib
    /// @notice Checks if the vertex is eligible to be confirmed because it has a high enought ps timer
    /// @param vertices The tree of vertices
    /// @param vId The vertex to be confirmed
    /// @param challengePeriodSec The challenge period in seconds
    function checkConfirmForPsTimer(
        mapping(bytes32 => ChallengeVertex) storage vertices,
        bytes32 vId,
        uint256 challengePeriodSec
    ) internal view {
        confirmationPreChecks(vertices, vId);

        // ensure only one type of confirmation is valid on this node and all it's siblings
        require(vertices[vertices[vId].predecessorId].successionChallenge == 0, "Succession challenge already opened");

        // now ensure that only one of the siblings is valid for this time of confirmation
        // here we ensure that because only one vertex can ever have a ps timer greater than the challenge period, before the end time
        require(vertices.getCurrentPsTimer(vId) > challengePeriodSec, "PsTimer not greater than challenge period");
    }

    /// @notice Checks if the vertex is eligible to be confirmed because it has been declared a winner in a succession challenge
    function checkConfirmForSucessionChallengeWin(
        mapping(bytes32 => ChallengeVertex) storage vertices,
        mapping(bytes32 => Challenge) storage challenges,
        bytes32 vId
    ) internal view {
        confirmationPreChecks(vertices, vId);

        // ensure only one type of confirmation is valid on this node and all it's siblings
        bytes32 successionChallenge = vertices[vertices[vId].predecessorId].successionChallenge;
        require(successionChallenge != 0, "Succession challenge does not exist");

        // now ensure that only one of the siblings is valid for this time of confirmation
        // here we ensure that since a succession challenge only declares one winner
        require(
            challenges[successionChallenge].winningClaim == vId,
            "Succession challenge did not declare this vertex the winner"
        );
    }

    function checkCreateChallenge(
        mapping(bytes32 => Challenge) storage challenges,
        bytes32 assertionId,
        address assertionChain
    ) internal view returns (bytes32) {
        // CHRIS: TODO: use pre-existing rights model contracts
        require(msg.sender == address(assertionChain), "Only assertion chain can create challenges");

        // get the state hash of the challenge origin
        bytes32 challengeId = ChallengeStructLib.id(assertionId, ChallengeType.Block);
        require(!challenges[challengeId].exists(), "Challenge already exists");

        return challengeId;
    }

    function checkCreateSubChallenge(
        mapping(bytes32 => ChallengeVertex) storage vertices,
        mapping(bytes32 => Challenge) storage challenges,
        bytes32 vId,
        uint256 challengePeriodSec
    ) internal view returns (bytes32, ChallengeType) {
        vertices.checkAtOneStepFork(vId);

        require(challenges[vId].winningClaim == 0, "Winner already declared");

        // CHRIS: TODO: we should check this in every move?
        // CHRIS: TODO: in every move we should check confirmable behaviour - not just ps
        require(!vertices.psExceedsChallengePeriod(vId, challengePeriodSec), "Presumptive successor confirmable");
        require(vertices[vId].successionChallenge == 0, "Challenge already exists");

        bytes32 challengeId = vertices[vId].challengeId;
        ChallengeType nextCType = challenges[challengeId].challengeType.nextType();

        // CHRIS: TODO: it should be impossible for two vertices to have the same id, even in different challenges
        // CHRIS: TODO: is this true for the root? no - the root can have the same id
        // CHRIS: TODO: check that this is the correct challenge origin passing in - we need to better define this
        bytes32 newChallengeId = ChallengeStructLib.id(vId, nextCType);
        require(!challenges[newChallengeId].exists(), "Challenge already exists");

        return (newChallengeId, nextCType);
    }

    function calculateBisectionVertex(
        mapping(bytes32 => ChallengeVertex) storage vertices,
        mapping(bytes32 => Challenge) storage challenges,
        bytes32 vId,
        bytes32 prefixHistoryRoot,
        bytes memory prefixProof,
        uint256 challengePeriodSec
    ) internal view returns (bytes32, uint256) {
        require(vertices[vId].exists(), "Vertex does not exist");
        // CHRIS: TODO: put this together with the has confirmable ps check?
        bytes32 challengeId = vertices[vId].challengeId;
        require(challenges[challengeId].winningClaim == 0, "Winner already declared");

        bytes32 predecessorId = vertices[vId].predecessorId;
        require(vertices[predecessorId].exists(), "Predecessor vertex does not exist");
        require(vertices[predecessorId].psId != vId, "Cannot bisect presumptive successor");

        uint256 bHeight = ChallengeManagerLib.bisectionHeight(vertices, vId);
        require(
            HistoryRootLib.hasPrefix(vertices[vId].historyRoot, prefixHistoryRoot, bHeight, prefixProof),
            "Invalid prefix history"
        );

        return (ChallengeVertexLib.id(challengeId, prefixHistoryRoot, bHeight), bHeight);
    }

    function checkBisect(
        mapping(bytes32 => ChallengeVertex) storage vertices,
        mapping(bytes32 => Challenge) storage challenges,
        bytes32 vId,
        bytes32 prefixHistoryRoot,
        bytes memory prefixProof,
        uint256 challengePeriodSec
    ) internal view returns (bytes32, uint256) {
        (bytes32 bVId, uint256 bHeight) = ChallengeManagerLib.calculateBisectionVertex(
            vertices, challenges, vId, prefixHistoryRoot, prefixProof, challengePeriodSec
        );

        // CHRIS: redundant check?
        require(!vertices[bVId].exists(), "Bisection vertex already exists");

        return (bVId, bHeight);
    }

    function checkMerge(
        mapping(bytes32 => ChallengeVertex) storage vertices,
        mapping(bytes32 => Challenge) storage challenges,
        bytes32 vId,
        bytes32 prefixHistoryRoot,
        bytes memory prefixProof,
        uint256 challengePeriodSec
    ) internal view returns (bytes32, uint256) {
        (bytes32 bVId, uint256 bHeight) = ChallengeManagerLib.calculateBisectionVertex(
            vertices, challenges, vId, prefixHistoryRoot, prefixProof, challengePeriodSec
        );

        require(vertices[bVId].exists(), "Bisection vertex does not already exist");

        // CHRIS: TODO: include a long comment about this - it's actually covered by the connect vertices I think
        require(!vertices[bVId].isLeaf(), "Cannot merge to a leaf");

        return (bVId, bHeight);
    }

    // CHRIS: TODO: this should be view really?
    function checkExecuteOneStep(
        mapping(bytes32 => ChallengeVertex) storage vertices,
        mapping(bytes32 => Challenge) storage challenges,
        IOneStepProofEntry oneStepProofEntry,
        bytes32 winnerVId,
        OneStepData calldata oneStepData,
        bytes calldata beforeHistoryInclusionProof,
        bytes calldata afterHistoryInclusionProof
    ) internal returns (bytes32) {
        require(vertices[winnerVId].exists(), "Vertex does not exist");
        bytes32 predecessorId = vertices[winnerVId].predecessorId;
        require(vertices[predecessorId].exists(), "Predecessor does not exist");

        bytes32 challengeId = vertices[predecessorId].successionChallenge;
        require(challengeId != 0, "Succession challenge does not exist");
        require(
            challenges[challengeId].challengeType == ChallengeType.OneStep,
            "Challenge is not at one step execution point"
        );

        // check that the before hash is the state has of the root id
        // the root id is challenge id combined with the history commitment and the height
        // bytes32 historyRoot, bytes32 state, uint256 stateHeight, bytes memory proof
        require(
            HistoryRootLib.hasState(
                vertices[predecessorId].historyRoot,
                oneStepData.beforeHash,
                oneStepData.machineStep,
                beforeHistoryInclusionProof
            ),
            "Before state not in history"
        );

        // CHRIS: TODO: validate the execCtx?
        bytes32 afterHash = oneStepProofEntry.proveOneStep(
            oneStepData.execCtx, oneStepData.machineStep, oneStepData.beforeHash, oneStepData.proof
        );

        require(
            HistoryRootLib.hasState(
                vertices[winnerVId].historyRoot, afterHash, oneStepData.machineStep + 1, afterHistoryInclusionProof
            ),
            "After state not in history"
        );

        return challengeId;
    }

    // take from https://solidity-by-example.org/bitwise/
    // Find most significant bit using binary search
    function mostSignificantBit(uint256 x) internal pure returns (uint256 msb) {
        // x >= 2 ** 128
        if (x >= 0x100000000000000000000000000000000) {
            x >>= 128;
            msb += 128;
        }
        // x >= 2 ** 64
        if (x >= 0x10000000000000000) {
            x >>= 64;
            msb += 64;
        }
        // x >= 2 ** 32
        if (x >= 0x100000000) {
            x >>= 32;
            msb += 32;
        }
        // x >= 2 ** 16
        if (x >= 0x10000) {
            x >>= 16;
            msb += 16;
        }
        // x >= 2 ** 8
        if (x >= 0x100) {
            x >>= 8;
            msb += 8;
        }
        // x >= 2 ** 4
        if (x >= 0x10) {
            x >>= 4;
            msb += 4;
        }
        // x >= 2 ** 2
        if (x >= 0x4) {
            x >>= 2;
            msb += 2;
        }
        // x >= 2 ** 1
        if (x >= 0x2) msb += 1;
    }

    // CHRIS: TODO: move this and the above out of here
    function mandatoryBisectionHeight(uint256 start, uint256 end) internal pure returns (uint256) {
        require(end - start >= 2, "Height different not two or more");
        if (end - start == 2) {
            return start + 1;
        }

        uint256 mostSignificantSharedBit = mostSignificantBit((end - 1) ^ start);
        uint256 mask = type(uint256).max << mostSignificantSharedBit;
        return (end - 1) & mask;
    }

    function bisectionHeight(mapping(bytes32 => ChallengeVertex) storage vertices, bytes32 vId)
        internal
        view
        returns (uint256)
    {
        require(vertices[vId].exists(), "Vertex does not exist");
        bytes32 predecessorId = vertices[vId].predecessorId;
        require(vertices[predecessorId].exists(), "Predecessor vertex does not exist");

        // CHRIS: TODO: look at the boundary conditions here
        return mandatoryBisectionHeight(vertices[predecessorId].height, vertices[vId].height);
    }
}

contract ChallengeManagerImpl is IChallengeManager {
    using PsVerticesLib for mapping(bytes32 => ChallengeVertex);
    using ChallengeVertexLib for ChallengeVertex;
    using ChallengeTypeLib for ChallengeType;
    using ChallengeStructLib for Challenge;

    mapping(bytes32 => ChallengeVertex) public vertices;
    mapping(bytes32 => Challenge) public challenges;
    IAssertionChain public assertionChain;
    IOneStepProofEntry oneStepProofEntry;

<<<<<<< HEAD
    uint256 public miniStakeValue;
    uint256 public challengePeriod;

    constructor(IAssertionChain _assertionChain, uint256 _miniStakeValue, uint256 _challengePeriod, IOneStepProofEntry _oneStepProofEntry) {
        // HN: TODO: remove constructor?
        initialize(_assertionChain, _miniStakeValue, _challengePeriod, _oneStepProofEntry);
    }

    function initialize(IAssertionChain _assertionChain, uint256 _miniStakeValue, uint256 _challengePeriod, IOneStepProofEntry _oneStepProofEntry) public {
        require(address(assertionChain) == address(0), "ALREADY_INIT");
=======
    uint256 public immutable miniStakeValue;
    uint256 public immutable challengePeriodSec;

    constructor(
        IAssertionChain _assertionChain,
        uint256 _miniStakeValue,
        uint256 _challengePeriodSec,
        IOneStepProofEntry _oneStepProofEntry
    ) {
>>>>>>> 1b7f690b
        assertionChain = _assertionChain;
        miniStakeValue = _miniStakeValue;
        challengePeriodSec = _challengePeriodSec;
        oneStepProofEntry = _oneStepProofEntry;
    }

    // CHRIS: TODO: re-arrange the order of args on all these functions - we should use something consistent
    function addLeaf(AddLeafArgs calldata leafData, bytes calldata proof1, bytes calldata proof2)
        external
        payable
        override
        returns (bytes32)
    {
        if (challenges[leafData.challengeId].challengeType == ChallengeType.Block) {
            return BlockLeafAdder.addLeaf(
                vertices,
                challenges,
                AddLeafLibArgs({
                    miniStake: miniStakeValue,
                    challengePeriodSec: challengePeriodSec,
                    leafData: leafData,
                    proof1: proof1,
                    proof2: proof2
                }),
                assertionChain
            );
        } else if (challenges[leafData.challengeId].challengeType == ChallengeType.BigStep) {
            return BigStepLeafAdder.addLeaf(
                vertices,
                challenges,
                AddLeafLibArgs({
                    miniStake: miniStakeValue,
                    challengePeriodSec: challengePeriodSec,
                    leafData: leafData,
                    proof1: proof1,
                    proof2: proof2
                })
            );
        } else if (challenges[leafData.challengeId].challengeType == ChallengeType.SmallStep) {
            return SmallStepLeafAdder.addLeaf(
                vertices,
                challenges,
                AddLeafLibArgs({
                    miniStake: miniStakeValue,
                    challengePeriodSec: challengePeriodSec,
                    leafData: leafData,
                    proof1: proof1,
                    proof2: proof2
                })
            );
        } else {
            revert("Unexpected challenge type");
        }
    }

    // CHRIS: TODO: better name for that predcessor id
    // CHRIS: TODO: any access management here? we shouldnt allow the challenge to be created by anyone as this affects the start timer - so we should has the id with teh creating address?
    function createChallenge(bytes32 assertionId) public returns (bytes32) {
        bytes32 challengeId = ChallengeManagerLib.checkCreateChallenge(challenges, assertionId, address(assertionChain));

        // CHRIS: TODO: we could be more consistent with the root here - it cannot be the same as a vertex id?

        // CHRIS: TODO: calling out to the assertion chain is weird because it makes us reliant on behaviour there, much better to not have to do that have the stuff injected here?
        // CHRIS: TODO: whenever we call an external function we should make a list of the assumptions we're making about the external contract

        // CHRIS: TODO: we should have an existance check
        bytes32 originStateHash = assertionChain.getStateHash(assertionId);
        bytes32 rootId = ChallengeVertexLib.id(challengeId, originStateHash, 0);
        vertices[rootId] = ChallengeVertexLib.newRoot(challengeId, originStateHash, assertionId);
        challenges[challengeId] = Challenge({rootId: rootId, challengeType: ChallengeType.Block, winningClaim: 0});

        return challengeId;
    }

    // CHRIS: TODO: the challengeid is stored in the children..

    function createSubChallenge(bytes32 vId) public returns (bytes32) {
        (bytes32 newChallengeId, ChallengeType newChallengeType) =
            ChallengeManagerLib.checkCreateSubChallenge(vertices, challenges, vId, challengePeriodSec);

        bytes32 originHistoryRoot = vertices[vId].historyRoot;
        bytes32 rootId = ChallengeVertexLib.id(newChallengeId, originHistoryRoot, 0);

        // CHRIS: TODO: should we even add the root for the one step? probably not
        vertices[rootId] = ChallengeVertexLib.newRoot(newChallengeId, originHistoryRoot, vId);
        challenges[newChallengeId] = Challenge({rootId: rootId, challengeType: newChallengeType, winningClaim: 0});
        vertices[vId].setSuccessionChallenge(newChallengeId);

        // CHRIS: TODO: opening a challenge and confirming a winner vertex should have mutually exlusive checks
        // CHRIS: TODO: these should ensure this internally
        return newChallengeId;
    }

    // CHRIS: TODO: everywhere change commitment to root

    function executeOneStep(
        bytes32 winnerVId,
        OneStepData calldata oneStepData,
        bytes calldata beforeHistoryInclusionProof,
        bytes calldata afterHistoryInclusionProof
    ) public returns (bytes32) {
        bytes32 challengeId = ChallengeManagerLib.checkExecuteOneStep(
            vertices,
            challenges,
            oneStepProofEntry,
            winnerVId,
            oneStepData,
            beforeHistoryInclusionProof,
            afterHistoryInclusionProof
        );
        challenges[challengeId].winningClaim = winnerVId;
    }

    function bisect(bytes32 vId, bytes32 prefixHistoryRoot, bytes memory prefixProof) external returns (bytes32) {
        // CHRIS: TODO: we calculate this again below when we call addnewsuccessor?
        (bytes32 bVId, uint256 bHeight) = ChallengeManagerLib.checkBisect(
            vertices, challenges, vId, prefixHistoryRoot, prefixProof, challengePeriodSec
        );

        // CHRIS: TODO: the spec says we should stop the presumptive successor timer of the vId, but why?
        // CHRIS: TODO: is that because we only care about presumptive successors further down the chain?

        bytes32 predecessorId = vertices[vId].predecessorId;
        uint256 currentPsTimer = vertices.getCurrentPsTimer(vId);
        ChallengeVertex memory bVertex = ChallengeVertexLib.newVertex(
            vertices[vId].challengeId,
            prefixHistoryRoot,
            bHeight,
            // CHRIS: TODO: double check the timer updates in here and merge - they're a bit tricky to reason about
            currentPsTimer
        );
        vertices.addVertex(bVertex, predecessorId, challengePeriodSec);
        // CHRIS: TODO: check these two successor updates really do conform to the spec
        // CHRIS: TODO: rename to just `connect`
        vertices.connect(bVId, vId, challengePeriodSec);

        return bVId;
    }

    function merge(bytes32 vId, bytes32 prefixHistoryRoot, bytes memory prefixProof) external returns (bytes32) {
        (bytes32 bVId,) = ChallengeManagerLib.checkMerge(
            vertices, challenges, vId, prefixHistoryRoot, prefixProof, challengePeriodSec
        );

        vertices.connect(bVId, vId, challengePeriodSec);
        // flush the ps time on the merged vertex, and increase it if has a time lower
        // than the vertex we're merging from
        vertices.flushPs(vertices[bVId].predecessorId, vertices[vId].flushedPsTimeSec);
        return bVId;
    }

    /// @dev Confirms the vertex without doing any checks. Also sets the winning claim if the vertex
    ///      is a leaf.
    function setConfirmed(bytes32 vId) internal {
        vertices[vId].setConfirmed();
        bytes32 challengeId = vertices[vId].challengeId;
        if (vertices[vId].isLeaf()) {
            challenges[challengeId].winningClaim = vertices[vId].claimId;
        }
    }

    /// @notice Confirm a vertex because it has been the presumptive successor for long enough
    /// @param vId The vertex id
    function confirmForPsTimer(bytes32 vId) public {
        ChallengeManagerLib.checkConfirmForPsTimer(vertices, vId, challengePeriodSec);
        setConfirmed(vId);
    }

    /// Confirm a vertex because it has won a succession challenge
    /// @param vId The vertex id
    function confirmForSucessionChallengeWin(bytes32 vId) public {
        ChallengeManagerLib.checkConfirmForSucessionChallengeWin(vertices, challenges, vId);
        setConfirmed(vId);
    }

    // EXTERNAL VIEW FUNCTIONS
    // --------------------
    // Functions that are not required internally, and do not update state, but may be useful
    // for external callers.
    // All functions below this point should be external, not just public, and view and not
    // called within this contract.

    function winningClaim(bytes32 challengeId) external view returns (bytes32) {
        // CHRIS: TODO: check exists? or return the full struct?
        return challenges[challengeId].winningClaim;
    }

    function challengeExists(bytes32 challengeId) external view returns (bool) {
        // CHRIS: TODO: move to lib
        return challenges[challengeId].rootId != 0;
    }

    function getChallenge(bytes32 challengeId) external view returns (Challenge memory) {
        // CHRIS: TODO: move this into a lib - we should have a challengeMapping lib
        require(challenges[challengeId].exists(), "Challenge does not exist");
        return challenges[challengeId];
    }

    function vertexExists(bytes32 vId) external view returns (bool) {
        return vertices[vId].exists();
    }

    function getVertex(bytes32 vId) external view returns (ChallengeVertex memory) {
        require(vertices[vId].exists(), "Vertex does not exist");
        return vertices[vId];
    }

    function getCurrentPsTimer(bytes32 vId) external view returns (uint256) {
        return vertices.getCurrentPsTimer(vId);
    }

    // CHRIS: TODO: move to lib?
    function hasConfirmedSibling(bytes32 vId) external view returns (bool) {
        // CHRIS: TODO: consider removal - or put in a lib. COuld be a nice chec in the confirms?

        require(vertices[vId].exists(), "Vertex does not exist");
        bytes32 predecessorId = vertices[vId].predecessorId;
        require(vertices[predecessorId].exists(), "Predecessor does not exist");

        // sub challenge check
        bytes32 challengeId = vertices[predecessorId].successionChallenge;
        if (challengeId != 0) {
            bytes32 wClaim = challenges[challengeId].winningClaim;
            if (wClaim != 0) {
                // CHRIS: TODO: this should be an assert?
                require(vertices[wClaim].exists(), "Winning claim does not exist");
                if (wClaim == vId) return false;

                return vertices[wClaim].status == VertexStatus.Confirmed;
            }
        }

        // ps check
        bytes32 psId = vertices[predecessorId].psId;
        if (psId != 0) {
            require(vertices[psId].exists(), "Presumptive successor does not exist");

            if (psId == vId) return false;
            return vertices[psId].status == VertexStatus.Confirmed;
        }

        return false;
    }

    function isAtOneStepFork(bytes32 vId) external view returns (bool) {
        // CHRIS: TODO: remove this function - it hides error messages
        vertices.checkAtOneStepFork(vId);
        return true;
    }
}<|MERGE_RESOLUTION|>--- conflicted
+++ resolved
@@ -312,9 +312,8 @@
     IAssertionChain public assertionChain;
     IOneStepProofEntry oneStepProofEntry;
 
-<<<<<<< HEAD
-    uint256 public miniStakeValue;
-    uint256 public challengePeriod;
+    uint256 public immutable miniStakeValue;
+    uint256 public immutable challengePeriod;
 
     constructor(IAssertionChain _assertionChain, uint256 _miniStakeValue, uint256 _challengePeriod, IOneStepProofEntry _oneStepProofEntry) {
         // HN: TODO: remove constructor?
@@ -323,17 +322,6 @@
 
     function initialize(IAssertionChain _assertionChain, uint256 _miniStakeValue, uint256 _challengePeriod, IOneStepProofEntry _oneStepProofEntry) public {
         require(address(assertionChain) == address(0), "ALREADY_INIT");
-=======
-    uint256 public immutable miniStakeValue;
-    uint256 public immutable challengePeriodSec;
-
-    constructor(
-        IAssertionChain _assertionChain,
-        uint256 _miniStakeValue,
-        uint256 _challengePeriodSec,
-        IOneStepProofEntry _oneStepProofEntry
-    ) {
->>>>>>> 1b7f690b
         assertionChain = _assertionChain;
         miniStakeValue = _miniStakeValue;
         challengePeriodSec = _challengePeriodSec;
