// Copyright 2021-2022, Offchain Labs, Inc.
// For license information, see https://github.com/nitro/blob/master/LICENSE

package arbos

import (
	"bytes"
	"encoding/hex"
	"errors"
	"fmt"
	"io"
	"math/big"

	"github.com/ethereum/go-ethereum/common"
	"github.com/ethereum/go-ethereum/common/math"
	"github.com/ethereum/go-ethereum/core/types"
	"github.com/ethereum/go-ethereum/crypto"
	"github.com/ethereum/go-ethereum/log"

	"github.com/offchainlabs/nitro/arbos/util"
)

const (
	L1MessageType_L2Message             = 3
	L1MessageType_EndOfBlock            = 6
	L1MessageType_L2FundedByL1          = 7
	L1MessageType_RollupEvent           = 8
	L1MessageType_SubmitRetryable       = 9
	L1MessageType_BatchForGasEstimation = 10 // probably won't use this in practice
	L1MessageType_Initialize            = 11
	L1MessageType_EthDeposit            = 12
	L1MessageType_Invalid               = 0xFF
)

const MaxL2MessageSize = 256 * 1024

type L1IncomingMessageHeader struct {
	Kind        uint8          `json:"kind"`
	Poster      common.Address `json:"sender"`
	BlockNumber uint64         `json:"blockNumber"`
	Timestamp   uint64         `json:"timestamp"`
	RequestId   *common.Hash   `json:"requestId" rlp:"nilList"`
	L1BaseFee   *big.Int       `json:"baseFeeL1"`
}

func (h L1IncomingMessageHeader) SeqNum() (uint64, error) {
	if h.RequestId == nil {
		return 0, errors.New("no requestId")
	}
	seqNumBig := h.RequestId.Big()
	if !seqNumBig.IsUint64() {
		return 0, errors.New("bad requestId")
	}
	return seqNumBig.Uint64(), nil
}

type L1IncomingMessage struct {
	Header *L1IncomingMessageHeader `json:"header"`
	L2msg  []byte                   `json:"l2Msg"`
}

type L1Info struct {
	poster        common.Address
	l1BlockNumber uint64
	l1Timestamp   uint64
}

func (info *L1Info) Equals(o *L1Info) bool {
	return info.poster == o.poster && info.l1BlockNumber == o.l1BlockNumber && info.l1Timestamp == o.l1Timestamp
}

func (msg *L1IncomingMessage) Serialize() ([]byte, error) {
	wr := &bytes.Buffer{}
	if err := wr.WriteByte(msg.Header.Kind); err != nil {
		return nil, err
	}

	if err := util.AddressTo256ToWriter(msg.Header.Poster, wr); err != nil {
		return nil, err
	}

	if err := util.Uint64ToWriter(msg.Header.BlockNumber, wr); err != nil {
		return nil, err
	}

	if err := util.Uint64ToWriter(msg.Header.Timestamp, wr); err != nil {
		return nil, err
	}

	if msg.Header.RequestId == nil {
		return nil, errors.New("cannot serialize L1IncomingMessage without RequestId")
	}
	if err := util.HashToWriter(*msg.Header.RequestId, wr); err != nil {
		return nil, err
	}

	if err := util.HashToWriter(common.BigToHash(msg.Header.L1BaseFee), wr); err != nil {
		return nil, err
	}

	if _, err := wr.Write(msg.L2msg); err != nil {
		return nil, err
	}

	return wr.Bytes(), nil
}

func (msg *L1IncomingMessage) Equals(other *L1IncomingMessage) bool {
	return msg.Header.Equals(other.Header) && bytes.Equal(msg.L2msg, other.L2msg)
}

func (header *L1IncomingMessageHeader) Equals(other *L1IncomingMessageHeader) bool {
	// These are all non-pointer types so it's safe to use the == operator
	return header.Kind == other.Kind &&
		header.Poster == other.Poster &&
		header.BlockNumber == other.BlockNumber &&
		header.Timestamp == other.Timestamp &&
		header.RequestId == other.RequestId &&
		header.L1BaseFee == other.L1BaseFee
}

func ParseIncomingL1Message(rd io.Reader) (*L1IncomingMessage, error) {
	var kindBuf [1]byte
	_, err := rd.Read(kindBuf[:])
	if err != nil {
		return nil, err
	}

	sender, err := util.AddressFrom256FromReader(rd)
	if err != nil {
		return nil, err
	}

	blockNumber, err := util.Uint64FromReader(rd)
	if err != nil {
		return nil, err
	}

	timestamp, err := util.Uint64FromReader(rd)
	if err != nil {
		return nil, err
	}

	requestId, err := util.HashFromReader(rd)
	if err != nil {
		return nil, err
	}

	baseFeeL1, err := util.HashFromReader(rd)
	if err != nil {
		return nil, err
	}

	data, err := io.ReadAll(rd)
	if err != nil {
		return nil, err
	}

	return &L1IncomingMessage{
		&L1IncomingMessageHeader{
			kindBuf[0],
			sender,
			blockNumber,
			timestamp,
			&requestId,
			baseFeeL1.Big(),
		},
		data,
	}, nil
}

func (msg *L1IncomingMessage) ParseL2Transactions(chainId *big.Int) (types.Transactions, error) {
	if len(msg.L2msg) > MaxL2MessageSize {
		// ignore the message if l2msg is too large
		return nil, errors.New("message too large")
	}
	switch msg.Header.Kind {
	case L1MessageType_L2Message:
		return parseL2Message(bytes.NewReader(msg.L2msg), msg.Header.Poster, msg.Header.RequestId, chainId, 0)
	case L1MessageType_Initialize:
		return nil, errors.New("ParseL2Transactions encounted initialize message (should've been handled explicitly at genesis)")
	case L1MessageType_EndOfBlock:
		return nil, nil
	case L1MessageType_L2FundedByL1:
		if len(msg.L2msg) < 1 {
			return nil, errors.New("L2FundedByL1 message has no data")
		}
		if msg.Header.RequestId == nil {
			return nil, errors.New("cannot issue L2 funded by L1 tx without L1 request id")
		}
		kind := msg.L2msg[0]
		depositRequestId := crypto.Keccak256Hash(msg.Header.RequestId[:], math.U256Bytes(common.Big0))
		unsignedRequestId := crypto.Keccak256Hash(msg.Header.RequestId[:], math.U256Bytes(common.Big1))
		tx, err := parseUnsignedTx(bytes.NewReader(msg.L2msg[1:]), msg.Header.Poster, &unsignedRequestId, chainId, kind)
		if err != nil {
			return nil, err
		}
		deposit := types.NewTx(&types.ArbitrumDepositTx{
			ChainId:     chainId,
			L1RequestId: depositRequestId,
			// Matches the From of parseUnsignedTx
			To:    util.RemapL1Address(msg.Header.Poster),
			Value: tx.Value(),
		})
		return types.Transactions{deposit, tx}, nil
	case L1MessageType_SubmitRetryable:
		tx, err := parseSubmitRetryableMessage(bytes.NewReader(msg.L2msg), msg.Header, chainId)
		if err != nil {
			return nil, err
		}
		return types.Transactions{tx}, nil
	case L1MessageType_BatchForGasEstimation:
		return nil, errors.New("L1 message type BatchForGasEstimation is unimplemented")
	case L1MessageType_EthDeposit:
		tx, err := parseEthDepositMessage(bytes.NewReader(msg.L2msg), msg.Header, chainId)
		if err != nil {
			return nil, err
		}
		return types.Transactions{tx}, nil
	case L1MessageType_RollupEvent:
		log.Debug("ignoring rollup event message")
		return types.Transactions{}, nil
	case L1MessageType_Invalid:
		// intentionally invalid message
		return nil, errors.New("invalid message")
	default:
		// invalid message, just ignore it
		return nil, fmt.Errorf("invalid message type %v", msg.Header.Kind)
	}
}

// Returns the chain id on success
func (msg *L1IncomingMessage) ParseInitMessage() (*big.Int, uint64, error) {
	if msg.Header.Kind != L1MessageType_Initialize {
		return nil, 0, fmt.Errorf("invalid init message kind %v", msg.Header.Kind)
	}
	if len(msg.L2msg) != 64 {
		return nil, 0, fmt.Errorf("invalid init message data %v", hex.EncodeToString(msg.L2msg))
	}
	chainId := new(big.Int).SetBytes(msg.L2msg[:32])
<<<<<<< HEAD
	genesisBlockNumBig := new(big.Int).SetBytes(msg.L2msg[32:])
	if !genesisBlockNumBig.IsUint64() {
		return nil, 0, fmt.Errorf("invalid genesis blocknum in init message %v", genesisBlockNumBig)
	}
	return chainId, genesisBlockNumBig.Uint64(), nil
=======
	return chainId, nil
>>>>>>> 58ebb9b4
}

const (
	L2MessageKind_UnsignedUserTx  = 0
	L2MessageKind_ContractTx      = 1
	L2MessageKind_NonmutatingCall = 2
	L2MessageKind_Batch           = 3
	L2MessageKind_SignedTx        = 4
	// 5 is reserved
	L2MessageKind_Heartbeat          = 6
	L2MessageKind_SignedCompressedTx = 7
	// 8 is reserved for BLS signed batch
)

func parseL2Message(rd io.Reader, poster common.Address, requestId *common.Hash, chainId *big.Int, depth int) (types.Transactions, error) {
	var l2KindBuf [1]byte
	if _, err := rd.Read(l2KindBuf[:]); err != nil {
		return nil, err
	}

	switch l2KindBuf[0] {
	case L2MessageKind_UnsignedUserTx:
		tx, err := parseUnsignedTx(rd, poster, requestId, chainId, L2MessageKind_UnsignedUserTx)
		if err != nil {
			return nil, err
		}
		return types.Transactions{tx}, nil
	case L2MessageKind_ContractTx:
		tx, err := parseUnsignedTx(rd, poster, requestId, chainId, L2MessageKind_ContractTx)
		if err != nil {
			return nil, err
		}
		return types.Transactions{tx}, nil
	case L2MessageKind_NonmutatingCall:
		return nil, errors.New("L2 message kind NonmutatingCall is unimplemented")
	case L2MessageKind_Batch:
		if depth >= 16 {
			return nil, errors.New("L2 message batches have a max depth of 16")
		}
		segments := make(types.Transactions, 0)
		index := big.NewInt(0)
		for {
			nextMsg, err := util.BytestringFromReader(rd, MaxL2MessageSize)
			if err != nil {
				// an error here means there are no further messages in the batch
				// nolint:nilerr
				return segments, nil
			}

			var nextRequestId *common.Hash
			if requestId != nil {
				subRequestId := crypto.Keccak256Hash(requestId[:], math.U256Bytes(index))
				nextRequestId = &subRequestId
			}
			nestedSegments, err := parseL2Message(bytes.NewReader(nextMsg), poster, nextRequestId, chainId, depth+1)
			if err != nil {
				return nil, err
			}
			segments = append(segments, nestedSegments...)
			index.Add(index, big.NewInt(1))
		}
	case L2MessageKind_SignedTx:
		newTx := new(types.Transaction)
		// Safe to read in its entirety, as all input readers are limited
		bytes, err := io.ReadAll(rd)
		if err != nil {
			return nil, err
		}
		if err := newTx.UnmarshalBinary(bytes); err != nil {
			return nil, err
		}
		return types.Transactions{newTx}, nil
	case L2MessageKind_Heartbeat:
		// do nothing
		return nil, nil
	case L2MessageKind_SignedCompressedTx:
		return nil, errors.New("L2 message kind SignedCompressedTx is unimplemented")
	default:
		// ignore invalid message kind
		return nil, fmt.Errorf("unkown L2 message kind %v", l2KindBuf[0])
	}
}

func parseUnsignedTx(rd io.Reader, poster common.Address, requestId *common.Hash, chainId *big.Int, txKind byte) (*types.Transaction, error) {
	gasLimit, err := util.HashFromReader(rd)
	if err != nil {
		return nil, err
	}

	maxFeePerGas, err := util.HashFromReader(rd)
	if err != nil {
		return nil, err
	}

	var nonce uint64
	if txKind == L2MessageKind_UnsignedUserTx {
		nonceAsHash, err := util.HashFromReader(rd)
		if err != nil {
			return nil, err
		}
		nonceAsBig := nonceAsHash.Big()
		if !nonceAsBig.IsUint64() {
			return nil, errors.New("unsigned user tx nonce >= 2^64")
		}
		nonce = nonceAsBig.Uint64()
	}

	to, err := util.AddressFrom256FromReader(rd)
	if err != nil {
		return nil, err
	}
	var destination *common.Address
	if to != (common.Address{}) {
		destination = &to
	}

	value, err := util.HashFromReader(rd)
	if err != nil {
		return nil, err
	}

	calldata, err := io.ReadAll(rd)
	if err != nil {
		return nil, err
	}

	var inner types.TxData

	switch txKind {
	case L2MessageKind_UnsignedUserTx:
		inner = &types.ArbitrumUnsignedTx{
			ChainId:   chainId,
			From:      util.RemapL1Address(poster),
			Nonce:     nonce,
			GasFeeCap: maxFeePerGas.Big(),
			Gas:       gasLimit.Big().Uint64(),
			To:        destination,
			Value:     value.Big(),
			Data:      calldata,
		}
	case L2MessageKind_ContractTx:
		if requestId == nil {
			return nil, errors.New("cannot issue contract tx without L1 request id")
		}
		inner = &types.ArbitrumContractTx{
			ChainId:   chainId,
			RequestId: *requestId,
			From:      util.RemapL1Address(poster),
			GasFeeCap: maxFeePerGas.Big(),
			Gas:       gasLimit.Big().Uint64(),
			To:        destination,
			Value:     value.Big(),
			Data:      calldata,
		}
	default:
		return nil, errors.New("invalid L2 tx type in parseUnsignedTx")
	}

	return types.NewTx(inner), nil
}

func parseEthDepositMessage(rd io.Reader, header *L1IncomingMessageHeader, chainId *big.Int) (*types.Transaction, error) {
	balance, err := util.HashFromReader(rd)
	if err != nil {
		return nil, err
	}
	if header.RequestId == nil {
		return nil, errors.New("cannot issue deposit tx without L1 request id")
	}
	tx := &types.ArbitrumDepositTx{
		ChainId:     chainId,
		L1RequestId: *header.RequestId,
		To:          util.RemapL1Address(header.Poster),
		Value:       balance.Big(),
	}
	return types.NewTx(tx), nil
}

func parseSubmitRetryableMessage(rd io.Reader, header *L1IncomingMessageHeader, chainId *big.Int) (*types.Transaction, error) {
	retryTo, err := util.AddressFrom256FromReader(rd)
	if err != nil {
		return nil, err
	}
	pRetryTo := &retryTo
	if retryTo == (common.Address{}) {
		pRetryTo = nil
	}
	callvalue, err := util.HashFromReader(rd)
	if err != nil {
		return nil, err
	}
	depositValue, err := util.HashFromReader(rd)
	if err != nil {
		return nil, err
	}
	maxSubmissionFee, err := util.HashFromReader(rd)
	if err != nil {
		return nil, err
	}
	feeRefundAddress, err := util.AddressFrom256FromReader(rd)
	if err != nil {
		return nil, err
	}
	callvalueRefundAddress, err := util.AddressFrom256FromReader(rd)
	if err != nil {
		return nil, err
	}
	gasLimit, err := util.HashFromReader(rd)
	if err != nil {
		return nil, err
	}
	gasLimitBig := gasLimit.Big()
	if !gasLimitBig.IsUint64() {
		return nil, errors.New("gas limit too large")
	}
	maxFeePerGas, err := util.HashFromReader(rd)
	if err != nil {
		return nil, err
	}
	dataLength256, err := util.HashFromReader(rd)
	if err != nil {
		return nil, err
	}
	dataLengthBig := dataLength256.Big()
	if !dataLengthBig.IsUint64() {
		return nil, errors.New("data length field too large")
	}
	dataLength := dataLengthBig.Uint64()
	if dataLength > MaxL2MessageSize {
		return nil, errors.New("retryable data too large")
	}
	retryData := make([]byte, dataLength)
	if dataLength > 0 {
		if _, err := rd.Read(retryData); err != nil {
			return nil, err
		}
	}
	if header.RequestId == nil {
		return nil, errors.New("cannot issue submit retryable tx without L1 request id")
	}
	tx := &types.ArbitrumSubmitRetryableTx{
		ChainId:          chainId,
		RequestId:        *header.RequestId,
		From:             util.RemapL1Address(header.Poster),
		L1BaseFee:        header.L1BaseFee,
		DepositValue:     depositValue.Big(),
		GasFeeCap:        maxFeePerGas.Big(),
		Gas:              gasLimitBig.Uint64(),
		RetryTo:          pRetryTo,
		Value:            callvalue.Big(),
		Beneficiary:      callvalueRefundAddress,
		MaxSubmissionFee: maxSubmissionFee.Big(),
		FeeRefundAddr:    feeRefundAddress,
		RetryData:        retryData,
	}
	return types.NewTx(tx), err
}<|MERGE_RESOLUTION|>--- conflicted
+++ resolved
@@ -230,23 +230,15 @@
 }
 
 // Returns the chain id on success
-func (msg *L1IncomingMessage) ParseInitMessage() (*big.Int, uint64, error) {
+func (msg *L1IncomingMessage) ParseInitMessage() (*big.Int, error) {
 	if msg.Header.Kind != L1MessageType_Initialize {
-		return nil, 0, fmt.Errorf("invalid init message kind %v", msg.Header.Kind)
+		return nil, fmt.Errorf("invalid init message kind %v", msg.Header.Kind)
 	}
 	if len(msg.L2msg) != 64 {
-		return nil, 0, fmt.Errorf("invalid init message data %v", hex.EncodeToString(msg.L2msg))
+		return nil, fmt.Errorf("invalid init message data %v", hex.EncodeToString(msg.L2msg))
 	}
 	chainId := new(big.Int).SetBytes(msg.L2msg[:32])
-<<<<<<< HEAD
-	genesisBlockNumBig := new(big.Int).SetBytes(msg.L2msg[32:])
-	if !genesisBlockNumBig.IsUint64() {
-		return nil, 0, fmt.Errorf("invalid genesis blocknum in init message %v", genesisBlockNumBig)
-	}
-	return chainId, genesisBlockNumBig.Uint64(), nil
-=======
 	return chainId, nil
->>>>>>> 58ebb9b4
 }
 
 const (
