--- conflicted
+++ resolved
@@ -63,18 +63,14 @@
 
 	// We know program is activated, so it must be in correct version and not use too much memory
 	// Empty program address is supplied because we dont have access to this during rebuilding of wasm store
-<<<<<<< HEAD
-	info, asmMap, err := activateProgramInternal(statedb, common.Address{}, codeHash, wasm, progParams.PageLimit, program.version, zeroArbosVersion, debugMode, &zeroGas, core.NewMessageReplayMode(targets))
-=======
 	moduleActivationMandatory := false
-	info, asmMap, err := activateProgramInternal(common.Address{}, codeHash, wasm, progParams.PageLimit, program.version, zeroArbosVersion, debugMode, &zeroGas, targets, moduleActivationMandatory)
->>>>>>> f7925362
+	info, asmMap, err := activateProgramInternal(common.Address{}, codeHash, wasm, progParams.PageLimit, program.version, zeroArbosVersion, debugMode, &zeroGas, core.NewMessageReplayMode(targets), moduleActivationMandatory)
 	if err != nil {
 		log.Error("failed to reactivate program while rebuilding wasm store", "expected moduleHash", moduleHash, "err", err)
 		return fmt.Errorf("failed to reactivate program while rebuilding wasm store: %w", err)
 	}
 
-	if info.moduleHash != moduleHash {
+	if info != nil && info.moduleHash != moduleHash {
 		log.Error("failed to reactivate program while rebuilding wasm store", "expected moduleHash", moduleHash, "got", info.moduleHash)
 		return fmt.Errorf("failed to reactivate program while rebuilding wasm store, expected ModuleHash: %v", moduleHash)
 	}
