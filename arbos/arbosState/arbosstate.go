// Copyright 2021-2022, Offchain Labs, Inc.
// For license information, see https://github.com/nitro/blob/master/LICENSE

package arbosState

import (
	"errors"
	"fmt"
	"math/big"

	"github.com/ethereum/go-ethereum/common"
	"github.com/ethereum/go-ethereum/common/math"
	"github.com/ethereum/go-ethereum/core/rawdb"
	"github.com/ethereum/go-ethereum/core/state"
	"github.com/ethereum/go-ethereum/core/vm"
	"github.com/ethereum/go-ethereum/log"
	"github.com/ethereum/go-ethereum/params"

	"github.com/offchainlabs/nitro/arbos/addressSet"
	"github.com/offchainlabs/nitro/arbos/addressTable"
	"github.com/offchainlabs/nitro/arbos/arbostypes"
	"github.com/offchainlabs/nitro/arbos/blockhash"
	"github.com/offchainlabs/nitro/arbos/burn"
	"github.com/offchainlabs/nitro/arbos/l1pricing"
	"github.com/offchainlabs/nitro/arbos/l2pricing"
	"github.com/offchainlabs/nitro/arbos/merkleAccumulator"
	"github.com/offchainlabs/nitro/arbos/programs"
	"github.com/offchainlabs/nitro/arbos/retryables"
	"github.com/offchainlabs/nitro/arbos/storage"
	"github.com/offchainlabs/nitro/arbos/util"
)

// ArbosState contains ArbOS-related state. It is backed by ArbOS's storage in the persistent stateDB.
// Modifications to the ArbosState are written through to the underlying StateDB so that the StateDB always
// has the definitive state, stored persistently. (Note that some tests use memory-backed StateDB's that aren't
// persisted beyond the end of the test.)

type ArbosState struct {
	arbosVersion      uint64                      // version of the ArbOS storage format and semantics
	upgradeVersion    storage.StorageBackedUint64 // version we're planning to upgrade to, or 0 if not planning to upgrade
	upgradeTimestamp  storage.StorageBackedUint64 // when to do the planned upgrade
	networkFeeAccount storage.StorageBackedAddress
	l1PricingState    *l1pricing.L1PricingState
	l2PricingState    *l2pricing.L2PricingState
	retryableState    *retryables.RetryableState
	addressTable      *addressTable.AddressTable
	chainOwners       *addressSet.AddressSet
	sendMerkle        *merkleAccumulator.MerkleAccumulator
	programs          *programs.Programs
	blockhashes       *blockhash.Blockhashes
	chainId           storage.StorageBackedBigInt
	chainConfig       storage.StorageBackedBytes
	genesisBlockNum   storage.StorageBackedUint64
	infraFeeAccount   storage.StorageBackedAddress
	backingStorage    *storage.Storage
	Burner            burn.Burner
}

var ErrUninitializedArbOS = errors.New("ArbOS uninitialized")
var ErrAlreadyInitialized = errors.New("ArbOS is already initialized")

func OpenArbosState(stateDB vm.StateDB, burner burn.Burner) (*ArbosState, error) {
	backingStorage := storage.NewGeth(stateDB, burner)
	arbosVersion, err := backingStorage.GetUint64ByUint64(uint64(versionOffset))
	if err != nil {
		return nil, err
	}
	if arbosVersion == 0 {
		return nil, ErrUninitializedArbOS
	}
	return &ArbosState{
		arbosVersion,
		backingStorage.OpenStorageBackedUint64(uint64(upgradeVersionOffset)),
		backingStorage.OpenStorageBackedUint64(uint64(upgradeTimestampOffset)),
		backingStorage.OpenStorageBackedAddress(uint64(networkFeeAccountOffset)),
		l1pricing.OpenL1PricingState(backingStorage.OpenSubStorage(l1PricingSubspace)),
		l2pricing.OpenL2PricingState(backingStorage.OpenSubStorage(l2PricingSubspace)),
		retryables.OpenRetryableState(backingStorage.OpenSubStorage(retryablesSubspace), stateDB),
		addressTable.Open(backingStorage.OpenSubStorage(addressTableSubspace)),
		addressSet.OpenAddressSet(backingStorage.OpenSubStorage(chainOwnerSubspace)),
		merkleAccumulator.OpenMerkleAccumulator(backingStorage.OpenSubStorage(sendMerkleSubspace)),
		programs.Open(backingStorage.OpenSubStorage(programsSubspace)),
		blockhash.OpenBlockhashes(backingStorage.OpenSubStorage(blockhashesSubspace)),
		backingStorage.OpenStorageBackedBigInt(uint64(chainIdOffset)),
		backingStorage.OpenStorageBackedBytes(chainConfigSubspace),
		backingStorage.OpenStorageBackedUint64(uint64(genesisBlockNumOffset)),
		backingStorage.OpenStorageBackedAddress(uint64(infraFeeAccountOffset)),
		backingStorage,
		burner,
	}, nil
}

func OpenSystemArbosState(stateDB vm.StateDB, tracingInfo *util.TracingInfo, readOnly bool) (*ArbosState, error) {
	burner := burn.NewSystemBurner(tracingInfo, readOnly)
	newState, err := OpenArbosState(stateDB, burner)
	burner.Restrict(err)
	return newState, err
}

func OpenSystemArbosStateOrPanic(stateDB vm.StateDB, tracingInfo *util.TracingInfo, readOnly bool) *ArbosState {
	newState, err := OpenSystemArbosState(stateDB, tracingInfo, readOnly)
	if err != nil {
		panic(err)
	}
	return newState
}

// NewArbosMemoryBackedArbOSState creates and initializes a memory-backed ArbOS state (for testing only)
func NewArbosMemoryBackedArbOSState() (*ArbosState, *state.StateDB) {
	raw := rawdb.NewMemoryDatabase()
	db := state.NewDatabase(raw)
	statedb, err := state.New(common.Hash{}, db, nil)
	if err != nil {
		log.Crit("failed to init empty statedb", "error", err)
	}
	burner := burn.NewSystemBurner(nil, false)
	chainConfig := params.ArbitrumDevTestChainConfig()
	newState, err := InitializeArbosState(statedb, burner, chainConfig, arbostypes.TestInitMessage)
	if err != nil {
		log.Crit("failed to open the ArbOS state", "error", err)
	}
	return newState, statedb
}

// ArbOSVersion returns the ArbOS version
func ArbOSVersion(stateDB vm.StateDB) uint64 {
	backingStorage := storage.NewGeth(stateDB, burn.NewSystemBurner(nil, false))
	arbosVersion, err := backingStorage.GetUint64ByUint64(uint64(versionOffset))
	if err != nil {
		log.Crit("failed to get the ArbOS version", "error", err)
	}
	return arbosVersion
}

type Offset uint64

const (
	versionOffset Offset = iota
	upgradeVersionOffset
	upgradeTimestampOffset
	networkFeeAccountOffset
	chainIdOffset
	genesisBlockNumOffset
	infraFeeAccountOffset
)

type SubspaceID []byte

var (
	l1PricingSubspace    SubspaceID = []byte{0}
	l2PricingSubspace    SubspaceID = []byte{1}
	retryablesSubspace   SubspaceID = []byte{2}
	addressTableSubspace SubspaceID = []byte{3}
	chainOwnerSubspace   SubspaceID = []byte{4}
	sendMerkleSubspace   SubspaceID = []byte{5}
	blockhashesSubspace  SubspaceID = []byte{6}
	chainConfigSubspace  SubspaceID = []byte{7}
	programsSubspace     SubspaceID = []byte{8}
)

// Returns a list of precompiles that only appear in Arbitrum chains (i.e. ArbOS precompiles) at the genesis block
func getArbitrumOnlyGenesisPrecompiles(chainConfig *params.ChainConfig) []common.Address {
	rules := chainConfig.Rules(big.NewInt(0), false, 0, chainConfig.ArbitrumChainParams.InitialArbOSVersion)
	arbPrecompiles := vm.ActivePrecompiles(rules)
	rules.IsArbitrum = false
	ethPrecompiles := vm.ActivePrecompiles(rules)

	ethPrecompilesSet := make(map[common.Address]bool)
	for _, addr := range ethPrecompiles {
		ethPrecompilesSet[addr] = true
	}

	var arbOnlyPrecompiles []common.Address
	for _, addr := range arbPrecompiles {
		if !ethPrecompilesSet[addr] {
			arbOnlyPrecompiles = append(arbOnlyPrecompiles, addr)
		}
	}
	return arbOnlyPrecompiles
}

func InitializeArbosState(stateDB vm.StateDB, burner burn.Burner, chainConfig *params.ChainConfig, initMessage *arbostypes.ParsedInitMessage) (*ArbosState, error) {
	sto := storage.NewGeth(stateDB, burner)
	arbosVersion, err := sto.GetUint64ByUint64(uint64(versionOffset))
	if err != nil {
		return nil, err
	}
	if arbosVersion != 0 {
		return nil, ErrAlreadyInitialized
	}

	desiredArbosVersion := chainConfig.ArbitrumChainParams.InitialArbOSVersion
	if desiredArbosVersion == 0 {
		return nil, errors.New("cannot initialize to ArbOS version 0")
	}

	// Solidity requires call targets have code, but precompiles don't.
	// To work around this, we give precompiles fake code.
	for _, genesisPrecompile := range getArbitrumOnlyGenesisPrecompiles(chainConfig) {
		stateDB.SetCode(genesisPrecompile, []byte{byte(vm.INVALID)})
	}

	// may be the zero address
	initialChainOwner := chainConfig.ArbitrumChainParams.InitialChainOwner

	_ = sto.SetUint64ByUint64(uint64(versionOffset), 1) // initialize to version 1; upgrade at end of this func if needed
	_ = sto.SetUint64ByUint64(uint64(upgradeVersionOffset), 0)
	_ = sto.SetUint64ByUint64(uint64(upgradeTimestampOffset), 0)
	if desiredArbosVersion >= 2 {
		_ = sto.SetByUint64(uint64(networkFeeAccountOffset), util.AddressToHash(initialChainOwner))
	} else {
		_ = sto.SetByUint64(uint64(networkFeeAccountOffset), common.Hash{}) // the 0 address until an owner sets it
	}
	_ = sto.SetByUint64(uint64(chainIdOffset), common.BigToHash(chainConfig.ChainID))
	chainConfigStorage := sto.OpenStorageBackedBytes(chainConfigSubspace)
	_ = chainConfigStorage.Set(initMessage.SerializedChainConfig)
	_ = sto.SetUint64ByUint64(uint64(genesisBlockNumOffset), chainConfig.ArbitrumChainParams.GenesisBlockNum)

	initialRewardsRecipient := l1pricing.BatchPosterAddress
	if desiredArbosVersion >= 2 {
		initialRewardsRecipient = initialChainOwner
	}
	_ = l1pricing.InitializeL1PricingState(sto.OpenSubStorage(l1PricingSubspace), initialRewardsRecipient, initMessage.InitialL1BaseFee)
	_ = l2pricing.InitializeL2PricingState(sto.OpenSubStorage(l2PricingSubspace))
	_ = retryables.InitializeRetryableState(sto.OpenSubStorage(retryablesSubspace))
	addressTable.Initialize(sto.OpenSubStorage(addressTableSubspace))
	merkleAccumulator.InitializeMerkleAccumulator(sto.OpenSubStorage(sendMerkleSubspace))
	blockhash.InitializeBlockhashes(sto.OpenSubStorage(blockhashesSubspace))

	ownersStorage := sto.OpenSubStorage(chainOwnerSubspace)
	_ = addressSet.Initialize(ownersStorage)
	_ = addressSet.OpenAddressSet(ownersStorage).Add(initialChainOwner)

	aState, err := OpenArbosState(stateDB, burner)
	if err != nil {
		return nil, err
	}
	if desiredArbosVersion > 1 {
		err = aState.UpgradeArbosVersion(desiredArbosVersion, true, stateDB, chainConfig)
		if err != nil {
			return nil, err
		}
	}
	return aState, nil
}

func (state *ArbosState) UpgradeArbosVersionIfNecessary(
	currentTimestamp uint64, stateDB vm.StateDB, chainConfig *params.ChainConfig,
) error {
	upgradeTo, err := state.upgradeVersion.Get()
	state.Restrict(err)
	flagday, _ := state.upgradeTimestamp.Get()
	if state.arbosVersion < upgradeTo && currentTimestamp >= flagday {
		return state.UpgradeArbosVersion(upgradeTo, false, stateDB, chainConfig)
	}
	return nil
}

var ErrFatalNodeOutOfDate = errors.New("please upgrade to the latest version of the node software")

func (state *ArbosState) UpgradeArbosVersion(
	upgradeTo uint64, firstTime bool, stateDB vm.StateDB, chainConfig *params.ChainConfig,
) error {
	for state.arbosVersion < upgradeTo {
		ensure := func(err error) {
			if err != nil {
				message := fmt.Sprintf(
					"Failed to upgrade ArbOS version %v to version %v: %v",
					state.arbosVersion, state.arbosVersion+1, err,
				)
				panic(message)
			}
		}

		switch state.arbosVersion {
		case 1:
			ensure(state.l1PricingState.SetLastSurplus(common.Big0, 1))
		case 2:
			ensure(state.l1PricingState.SetPerBatchGasCost(0))
			ensure(state.l1PricingState.SetAmortizedCostCapBips(math.MaxUint64))
		case 3:
			// no state changes needed
		case 4:
			// no state changes needed
		case 5:
			// no state changes needed
		case 6:
			// no state changes needed
		case 7:
			// no state changes needed
		case 8:
			// no state changes needed
		case 9:
			ensure(state.l1PricingState.SetL1FeesAvailable(stateDB.GetBalance(
				l1pricing.L1PricerFundsPoolAddress,
			)))

			// TODO: move to the first version that introduces stylus
			programs.Initialize(state.backingStorage.OpenSubStorage(programsSubspace))
		case 10:
			if !chainConfig.DebugMode() {
				// This upgrade isn't finalized so we only want to support it for testing
				return fmt.Errorf(
					"the chain is upgrading to unsupported ArbOS version %v, %w",
					state.arbosVersion+1,
					ErrFatalNodeOutOfDate,
				)
			}
<<<<<<< HEAD
=======
			// Update the PerBatchGasCost to a more accurate value compared to the old v6 default.
			ensure(state.l1PricingState.SetPerBatchGasCost(l1pricing.InitialPerBatchGasCostV12))

			// We had mistakenly initialized AmortizedCostCapBips to math.MaxUint64 in older versions,
			// but the correct value to disable the amortization cap is 0.
			oldAmortizationCap, err := state.l1PricingState.AmortizedCostCapBips()
			ensure(err)
			if oldAmortizationCap == math.MaxUint64 {
				ensure(state.l1PricingState.SetAmortizedCostCapBips(0))
			}

			// Clear chainOwners list to allow rectification of the mapping.
			if !firstTime {
				ensure(state.chainOwners.ClearList())
			}
>>>>>>> 56b84346
		default:
			return fmt.Errorf(
				"the chain is upgrading to unsupported ArbOS version %v, %w",
				state.arbosVersion+1,
				ErrFatalNodeOutOfDate,
			)
		}
		state.arbosVersion++
	}

	if firstTime && upgradeTo >= 6 {
		if upgradeTo < 11 {
			state.Restrict(state.l1PricingState.SetPerBatchGasCost(l1pricing.InitialPerBatchGasCostV6))
		}
		state.Restrict(state.l1PricingState.SetEquilibrationUnits(l1pricing.InitialEquilibrationUnitsV6))
		state.Restrict(state.l2PricingState.SetSpeedLimitPerSecond(l2pricing.InitialSpeedLimitPerSecondV6))
		state.Restrict(state.l2PricingState.SetMaxPerBlockGasLimit(l2pricing.InitialPerBlockGasLimitV6))
	}

	state.Restrict(state.backingStorage.SetUint64ByUint64(uint64(versionOffset), state.arbosVersion))

	return nil
}

func (state *ArbosState) ScheduleArbOSUpgrade(newVersion uint64, timestamp uint64) error {
	err := state.upgradeVersion.Set(newVersion)
	if err != nil {
		return err
	}
	return state.upgradeTimestamp.Set(timestamp)
}

func (state *ArbosState) GetScheduledUpgrade() (uint64, uint64, error) {
	version, err := state.upgradeVersion.Get()
	if err != nil {
		return 0, 0, err
	}
	timestamp, err := state.upgradeTimestamp.Get()
	if err != nil {
		return 0, 0, err
	}
	return version, timestamp, nil
}

func (state *ArbosState) BackingStorage() *storage.Storage {
	return state.backingStorage
}

func (state *ArbosState) Restrict(err error) {
	state.Burner.Restrict(err)
}

func (state *ArbosState) ArbOSVersion() uint64 {
	return state.arbosVersion
}

func (state *ArbosState) SetFormatVersion(val uint64) {
	state.arbosVersion = val
	state.Restrict(state.backingStorage.SetUint64ByUint64(uint64(versionOffset), val))
}

func (state *ArbosState) RetryableState() *retryables.RetryableState {
	return state.retryableState
}

func (state *ArbosState) L1PricingState() *l1pricing.L1PricingState {
	return state.l1PricingState
}

func (state *ArbosState) L2PricingState() *l2pricing.L2PricingState {
	return state.l2PricingState
}

func (state *ArbosState) AddressTable() *addressTable.AddressTable {
	return state.addressTable
}

func (state *ArbosState) ChainOwners() *addressSet.AddressSet {
	return state.chainOwners
}

func (state *ArbosState) SendMerkleAccumulator() *merkleAccumulator.MerkleAccumulator {
	if state.sendMerkle == nil {
		state.sendMerkle = merkleAccumulator.OpenMerkleAccumulator(state.backingStorage.OpenSubStorage(sendMerkleSubspace))
	}
	return state.sendMerkle
}

func (state *ArbosState) Programs() *programs.Programs {
	return state.programs
}

func (state *ArbosState) Blockhashes() *blockhash.Blockhashes {
	return state.blockhashes
}

func (state *ArbosState) NetworkFeeAccount() (common.Address, error) {
	return state.networkFeeAccount.Get()
}

func (state *ArbosState) SetNetworkFeeAccount(account common.Address) error {
	return state.networkFeeAccount.Set(account)
}

func (state *ArbosState) InfraFeeAccount() (common.Address, error) {
	return state.infraFeeAccount.Get()
}

func (state *ArbosState) SetInfraFeeAccount(account common.Address) error {
	return state.infraFeeAccount.Set(account)
}

func (state *ArbosState) Keccak(data ...[]byte) ([]byte, error) {
	return state.backingStorage.Keccak(data...)
}

func (state *ArbosState) KeccakHash(data ...[]byte) (common.Hash, error) {
	return state.backingStorage.KeccakHash(data...)
}

func (state *ArbosState) ChainId() (*big.Int, error) {
	return state.chainId.Get()
}

func (state *ArbosState) ChainConfig() ([]byte, error) {
	return state.chainConfig.Get()
}

func (state *ArbosState) SetChainConfig(serializedChainConfig []byte) error {
	return state.chainConfig.Set(serializedChainConfig)
}

func (state *ArbosState) GenesisBlockNum() (uint64, error) {
	return state.genesisBlockNum.Get()
}<|MERGE_RESOLUTION|>--- conflicted
+++ resolved
@@ -306,8 +306,6 @@
 					ErrFatalNodeOutOfDate,
 				)
 			}
-<<<<<<< HEAD
-=======
 			// Update the PerBatchGasCost to a more accurate value compared to the old v6 default.
 			ensure(state.l1PricingState.SetPerBatchGasCost(l1pricing.InitialPerBatchGasCostV12))
 
@@ -323,7 +321,6 @@
 			if !firstTime {
 				ensure(state.chainOwners.ClearList())
 			}
->>>>>>> 56b84346
 		default:
 			return fmt.Errorf(
 				"the chain is upgrading to unsupported ArbOS version %v, %w",
