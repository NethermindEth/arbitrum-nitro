package arbostypes

import (
	"context"
	"encoding/binary"
	"errors"
	"fmt"

	"github.com/ethereum/go-ethereum/common"
	"github.com/ethereum/go-ethereum/crypto"
	"github.com/ethereum/go-ethereum/rlp"

	"github.com/offchainlabs/nitro/arbutil"
)

var uniquifyingPrefix = []byte("Arbitrum Nitro Feed:")

type MessageWithMetadata struct {
	Message             *L1IncomingMessage `json:"message"`
	DelayedMessagesRead uint64             `json:"delayedMessagesRead"`
}

type MessageWithMetadataAndBlockInfo struct {
	MessageWithMeta MessageWithMetadata
	BlockHash       *common.Hash
	BlockMetadata   common.BlockMetadata
}

var EmptyTestMessageWithMetadata = MessageWithMetadata{
	Message: &EmptyTestIncomingMessage,
}

// TestMessageWithMetadataAndRequestId message signature is only verified if requestId defined
var TestMessageWithMetadataAndRequestId = MessageWithMetadata{
	Message: &TestIncomingMessageWithRequestId,
}

<<<<<<< HEAD
=======
// IsTxTimeboosted given a tx's index in the block returns whether the tx was timeboosted or not
func (b BlockMetadata) IsTxTimeboosted(txIndex int) (bool, error) {
	if len(b) == 0 {
		return false, errors.New("blockMetadata is not set")
	}
	if txIndex < 0 {
		return false, fmt.Errorf("invalid transaction index- %d, should be positive", txIndex)
	}
	maxTxCount := (len(b) - 1) * 8
	if txIndex >= maxTxCount {
		return false, nil
	}
	return b[1+(txIndex/8)]&(1<<(txIndex%8)) != 0, nil
}

>>>>>>> a77252f9
func (m *MessageWithMetadata) Hash(sequenceNumber arbutil.MessageIndex, chainId uint64) (common.Hash, error) {
	serializedExtraData := make([]byte, 24)
	binary.BigEndian.PutUint64(serializedExtraData[:8], uint64(sequenceNumber))
	binary.BigEndian.PutUint64(serializedExtraData[8:16], chainId)
	binary.BigEndian.PutUint64(serializedExtraData[16:], m.DelayedMessagesRead)

	serializedMessage, err := rlp.EncodeToBytes(m.Message)
	if err != nil {
		return common.Hash{}, fmt.Errorf("unable to serialize message %v: %w", sequenceNumber, err)
	}

	return crypto.Keccak256Hash(uniquifyingPrefix, serializedExtraData, serializedMessage), nil
}

type InboxMultiplexer interface {
	Pop(context.Context) (*MessageWithMetadata, error)
	DelayedMessagesRead() uint64
}<|MERGE_RESOLUTION|>--- conflicted
+++ resolved
@@ -3,7 +3,6 @@
 import (
 	"context"
 	"encoding/binary"
-	"errors"
 	"fmt"
 
 	"github.com/ethereum/go-ethereum/common"
@@ -35,24 +34,6 @@
 	Message: &TestIncomingMessageWithRequestId,
 }
 
-<<<<<<< HEAD
-=======
-// IsTxTimeboosted given a tx's index in the block returns whether the tx was timeboosted or not
-func (b BlockMetadata) IsTxTimeboosted(txIndex int) (bool, error) {
-	if len(b) == 0 {
-		return false, errors.New("blockMetadata is not set")
-	}
-	if txIndex < 0 {
-		return false, fmt.Errorf("invalid transaction index- %d, should be positive", txIndex)
-	}
-	maxTxCount := (len(b) - 1) * 8
-	if txIndex >= maxTxCount {
-		return false, nil
-	}
-	return b[1+(txIndex/8)]&(1<<(txIndex%8)) != 0, nil
-}
-
->>>>>>> a77252f9
 func (m *MessageWithMetadata) Hash(sequenceNumber arbutil.MessageIndex, chainId uint64) (common.Hash, error) {
 	serializedExtraData := make([]byte, 24)
 	binary.BigEndian.PutUint64(serializedExtraData[:8], uint64(sequenceNumber))
