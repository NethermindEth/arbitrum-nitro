--- conflicted
+++ resolved
@@ -24,156 +24,8 @@
 	"github.com/offchainlabs/nitro/util/testhelpers"
 )
 
-<<<<<<< HEAD
-const HOSTIO_INK = 8400
-
-func checkInkUsage(
-	t *testing.T,
-	builder *NodeBuilder,
-	stylusProgram common.Address,
-	hostio string,
-	signature string,
-	params []uint32,
-	expectedInk uint64,
-) {
-	toU256ByteSlice := func(i uint32) []byte {
-		arr := make([]byte, 32)
-		binary.BigEndian.PutUint32(arr[28:32], i)
-		return arr
-	}
-
-	testName := fmt.Sprintf("%v_%v", signature, params)
-
-	data := crypto.Keccak256([]byte(signature))[:4]
-	for _, p := range params {
-		data = append(data, toU256ByteSlice(p)...)
-	}
-
-	const txGas uint64 = 32_000_000
-	tx := builder.L2Info.PrepareTxTo("Owner", &stylusProgram, txGas, nil, data)
-
-	err := builder.L2.Client.SendTransaction(builder.ctx, tx)
-	Require(t, err, "testName", testName)
-	_, err = builder.L2.EnsureTxSucceeded(tx)
-	Require(t, err, "testName", testName)
-
-	stylusGasUsage, err := stylusHostiosGasUsage(builder.ctx, builder.L2.Client.Client(), tx)
-	Require(t, err, "testName", testName)
-
-	_, ok := stylusGasUsage[hostio]
-	if !ok {
-		Fatal(t, "hostio not found in gas usage", "hostio", hostio, "stylusGasUsage", stylusGasUsage, "testName", testName)
-	}
-
-	if len(stylusGasUsage[hostio]) != 1 {
-		Fatal(t, "unexpected number of gas usage", "hostio", hostio, "stylusGasUsage", stylusGasUsage, "testName", testName)
-	}
-
-	expectedGas := float64(expectedInk) / 10000
-	returnedGas := stylusGasUsage[hostio][0]
-	if math.Abs(expectedGas-returnedGas) > 1e-9 {
-		Fatal(t, "unexpected gas usage", "hostio", hostio, "expected", expectedGas, "returned", returnedGas, "testName", testName)
-	}
-}
-
-func TestWriteResultGasUsage(t *testing.T) {
-	builder := setupGasCostTest(t)
-	auth := builder.L2Info.GetDefaultTransactOpts("Owner", builder.ctx)
-	stylusProgram := deployWasm(t, builder.ctx, auth, builder.L2.Client, rustFile("hostio-test"))
-
-	hostio := "write_result"
-
-	// writeResultEmpty doesn't return any value
-	signature := "writeResultEmpty()"
-	expectedInk := HOSTIO_INK + 16381*2
-	// #nosec G115
-	checkInkUsage(t, builder, stylusProgram, hostio, signature, nil, uint64(expectedInk))
-
-	// writeResult(uint256) returns an array of uint256
-	signature = "writeResult(uint256)"
-	numberOfElementsInReturnedArray := 10000
-	arrayOverhead := 32 + 32 // 32 bytes for the array length and 32 bytes for the array offset
-	expectedInk = HOSTIO_INK + (16381+55*(32*numberOfElementsInReturnedArray+arrayOverhead-32))*2
-	// #nosec G115
-	checkInkUsage(t, builder, stylusProgram, hostio, signature, []uint32{uint32(numberOfElementsInReturnedArray)}, uint64(expectedInk))
-
-	signature = "writeResult(uint256)"
-	numberOfElementsInReturnedArray = 0
-	expectedInk = HOSTIO_INK + (16381+55*(arrayOverhead-32))*2
-	// #nosec G115
-	checkInkUsage(t, builder, stylusProgram, hostio, signature, []uint32{uint32(numberOfElementsInReturnedArray)}, uint64(expectedInk))
-}
-
-func TestReadArgsGasUsage(t *testing.T) {
-	builder := setupGasCostTest(t)
-	auth := builder.L2Info.GetDefaultTransactOpts("Owner", builder.ctx)
-	stylusProgram := deployWasm(t, builder.ctx, auth, builder.L2.Client, rustFile("hostio-test"))
-
-	hostio := "read_args"
-
-	signature := "readArgsNoArgs()"
-	expectedInk := HOSTIO_INK + 5040
-	// #nosec G115
-	checkInkUsage(t, builder, stylusProgram, hostio, signature, nil, uint64(expectedInk))
-
-	signature = "readArgsOneArg(uint256)"
-	signatureOverhead := 4
-	expectedInk = HOSTIO_INK + 5040 + 30*(32+signatureOverhead-32)
-	// #nosec G115
-	checkInkUsage(t, builder, stylusProgram, hostio, signature, []uint32{1}, uint64(expectedInk))
-
-	signature = "readArgsThreeArgs(uint256,uint256,uint256)"
-	expectedInk = HOSTIO_INK + 5040 + 30*(3*32+signatureOverhead-32)
-	// #nosec G115
-	checkInkUsage(t, builder, stylusProgram, hostio, signature, []uint32{1, 1, 1}, uint64(expectedInk))
-}
-
-func TestMsgReentrantGasUsage(t *testing.T) {
-	builder := setupGasCostTest(t)
-	auth := builder.L2Info.GetDefaultTransactOpts("Owner", builder.ctx)
-	stylusProgram := deployWasm(t, builder.ctx, auth, builder.L2.Client, rustFile("hostio-test"))
-
-	hostio := "msg_reentrant"
-
-	signature := "writeResultEmpty()"
-	expectedInk := HOSTIO_INK
-	// #nosec G115
-	checkInkUsage(t, builder, stylusProgram, hostio, signature, nil, uint64(expectedInk))
-}
-
-func TestStorageCacheBytes32GasUsage(t *testing.T) {
-	builder := setupGasCostTest(t)
-	auth := builder.L2Info.GetDefaultTransactOpts("Owner", builder.ctx)
-	stylusProgram := deployWasm(t, builder.ctx, auth, builder.L2.Client, rustFile("hostio-test"))
-
-	hostio := "storage_cache_bytes32"
-
-	signature := "storageCacheBytes32()"
-	expectedInk := HOSTIO_INK + (13440-HOSTIO_INK)*2
-	// #nosec G115
-	checkInkUsage(t, builder, stylusProgram, hostio, signature, nil, uint64(expectedInk))
-}
-
-func TestPayForMemoryGrowGasUsage(t *testing.T) {
-	builder := setupGasCostTest(t)
-	auth := builder.L2Info.GetDefaultTransactOpts("Owner", builder.ctx)
-	stylusProgram := deployWasm(t, builder.ctx, auth, builder.L2.Client, rustFile("hostio-test"))
-
-	hostio := "pay_for_memory_grow"
-	signature := "payForMemoryGrow(uint256)"
-
-	expectedInk := 9320660000
-	// #nosec G115
-	checkInkUsage(t, builder, stylusProgram, hostio, signature, []uint32{100}, uint64(expectedInk))
-
-	expectedInk = HOSTIO_INK
-	// #nosec G115
-	checkInkUsage(t, builder, stylusProgram, hostio, signature, []uint32{0}, uint64(expectedInk))
-}
-=======
 // This file compares each HostIO ink usage with the equivalent EVM opcode gas usage.
 // It makes rough comparisons with a resonable (but not zero) error marging.
->>>>>>> 42077269
 
 func TestProgramSimpleCost(t *testing.T) {
 	builder := setupGasCostTest(t)
