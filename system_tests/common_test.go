--- conflicted
+++ resolved
@@ -492,13 +492,9 @@
 	Require(t, err)
 
 	initReader := statetransfer.NewMemoryInitDataReader(&l2info.ArbInitData)
-<<<<<<< HEAD
-	blockchain, err := arbnode.WriteOrTestBlockChain(chainDb, cacheConfig, initReader, chainConfig, arbnode.ConfigDefaultL2Test(), 0)
-=======
 	serializedChainConfig, err := json.Marshal(chainConfig)
 	Require(t, err)
-	blockchain, err := execution.WriteOrTestBlockChain(chainDb, nil, initReader, chainConfig, serializedChainConfig, arbnode.ConfigDefaultL2Test().TxLookupLimit, 0)
->>>>>>> 9b799589
+	blockchain, err := execution.WriteOrTestBlockChain(chainDb, cacheConfig, initReader, chainConfig, serializedChainConfig, arbnode.ConfigDefaultL2Test().TxLookupLimit, 0)
 	Require(t, err)
 
 	return l2info, stack, chainDb, arbDb, blockchain
@@ -544,11 +540,8 @@
 	nodeConfig *arbnode.Config,
 	chainConfig *params.ChainConfig,
 	stackConfig *node.Config,
-<<<<<<< HEAD
 	cacheConfig *core.CacheConfig,
-=======
 	l2info_in info,
->>>>>>> 9b799589
 ) (
 	l2info info, currentNode *arbnode.Node, l2client *ethclient.Client, l2stack *node.Node,
 	l1info info, l1backend *eth.Ethereum, l1client *ethclient.Client, l1stack *node.Node,
@@ -564,17 +557,12 @@
 	var l2chainDb ethdb.Database
 	var l2arbDb ethdb.Database
 	var l2blockchain *core.BlockChain
-<<<<<<< HEAD
-	l2info, l2stack, l2chainDb, l2arbDb, l2blockchain = createL2BlockChainWithStackConfig(t, nil, "", chainConfig, stackConfig, cacheConfig)
-	addresses := DeployOnTestL1(t, ctx, l1info, l1client, chainConfig.ChainID)
-=======
 	l2info = l2info_in
 	if l2info == nil {
 		l2info = NewArbTestInfo(t, chainConfig.ChainID)
 	}
 	_, l2stack, l2chainDb, l2arbDb, l2blockchain = createL2BlockChainWithStackConfig(t, l2info, "", chainConfig, stackConfig)
 	addresses := DeployOnTestL1(t, ctx, l1info, l1client, chainConfig)
->>>>>>> 9b799589
 	var sequencerTxOptsPtr *bind.TransactOpts
 	var dataSigner signature.DataSignerFunc
 	if isSequencer {
@@ -620,13 +608,8 @@
 
 	AddDefaultValNode(t, ctx, nodeConfig, true)
 
-<<<<<<< HEAD
 	l2info, stack, chainDb, arbDb, blockchain := createL2BlockChain(t, l2Info, "", params.ArbitrumDevTestChainConfig(), nil)
-	currentNode, err := arbnode.CreateNode(ctx, stack, chainDb, arbDb, nodeConfig, blockchain, nil, nil, nil, nil, feedErrChan)
-=======
-	l2info, stack, chainDb, arbDb, blockchain := createL2BlockChain(t, l2Info, "", params.ArbitrumDevTestChainConfig())
 	currentNode, err := arbnode.CreateNode(ctx, stack, chainDb, arbDb, NewFetcherFromConfig(nodeConfig), blockchain, nil, nil, nil, nil, nil, feedErrChan)
->>>>>>> 9b799589
 	Require(t, err)
 
 	// Give the node an init message
