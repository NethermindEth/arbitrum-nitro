--- conflicted
+++ resolved
@@ -833,108 +833,6 @@
 	}
 }
 
-<<<<<<< HEAD
-func TestExpressLaneControlTransfer(t *testing.T) {
-	t.Parallel()
-	ctx, cancel := context.WithCancel(context.Background())
-	defer cancel()
-
-	tmpDir, err := os.MkdirTemp("", "*")
-	require.NoError(t, err)
-	t.Cleanup(func() {
-		require.NoError(t, os.RemoveAll(tmpDir))
-	})
-	jwtSecretPath := filepath.Join(tmpDir, "sequencer.jwt")
-
-	auctionContractAddr, aliceBidderClient, bobBidderClient, roundDuration, builderSeq, cleanupSeq, _, _ := setupExpressLaneAuction(t, tmpDir, ctx, jwtSecretPath, 0)
-	seq, seqClient, seqInfo := builderSeq.L2.ConsensusNode, builderSeq.L2.Client, builderSeq.L2Info
-	defer cleanupSeq()
-
-	auctionContract, err := express_lane_auctiongen.NewExpressLaneAuction(auctionContractAddr, seqClient)
-	Require(t, err)
-	rawRoundTimingInfo, err := auctionContract.RoundTimingInfo(&bind.CallOpts{})
-	Require(t, err)
-	roundTimingInfo, err := timeboost.NewRoundTimingInfo(rawRoundTimingInfo)
-	Require(t, err)
-
-	// Prepare clients that can submit txs to the sequencer via the express lane.
-	chainId, err := seqClient.ChainID(ctx)
-	Require(t, err)
-	seqDial, err := rpc.Dial(seq.Stack.HTTPEndpoint())
-	Require(t, err)
-	createExpressLaneClientFor := func(name string) (*expressLaneClient, bind.TransactOpts) {
-		priv := seqInfo.Accounts[name].PrivateKey
-		expressLaneClient := newExpressLaneClient(
-			priv,
-			chainId,
-			*roundTimingInfo,
-			auctionContractAddr,
-			seqDial,
-		)
-		expressLaneClient.Start(ctx)
-		transacOpts := seqInfo.GetDefaultTransactOpts(name, ctx)
-		transacOpts.NoSend = true
-		return expressLaneClient, transacOpts
-	}
-	bobExpressLaneClient, bobOpts := createExpressLaneClientFor("Bob")
-	aliceExpressLaneClient, aliceOpts := createExpressLaneClientFor("Alice")
-
-	// Bob will win the auction and become controller for next round
-	placeBidsAndDecideWinner(t, ctx, seqClient, seqInfo, auctionContract, "Bob", "Alice", bobBidderClient, aliceBidderClient, roundDuration)
-	time.Sleep(roundTimingInfo.TimeTilNextRound())
-
-	// Check that Bob's tx gets priority since he's the controller
-	verifyControllerAdvantage(t, ctx, seqClient, bobExpressLaneClient, seqInfo, "Bob", "Alice")
-
-	// Transfer express lane control from Bob to Alice
-	currRound := roundTimingInfo.RoundNumber()
-	duringRoundTransferTx, err := auctionContract.ExpressLaneAuctionTransactor.TransferExpressLaneController(&bobOpts, currRound, seqInfo.Accounts["Alice"].Address)
-	Require(t, err)
-	err = bobExpressLaneClient.SendTransaction(ctx, duringRoundTransferTx)
-	Require(t, err)
-
-	time.Sleep(time.Second) // Wait for controller to change on the sequencer side
-	// Check that now Alice's tx gets priority since she's the controller after bob transfered it
-	verifyControllerAdvantage(t, ctx, seqClient, aliceExpressLaneClient, seqInfo, "Alice", "Bob")
-
-	// Alice and Bob submit bids and Alice wins for the next round
-	placeBidsAndDecideWinner(t, ctx, seqClient, seqInfo, auctionContract, "Alice", "Bob", aliceBidderClient, bobBidderClient, roundDuration)
-	t.Log("Alice won the express lane auction for upcoming round, now try to transfer control before the next round begins...")
-
-	// Alice now transfers control to bob before her round begins
-	winnerRound := currRound + 1
-	currRound = roundTimingInfo.RoundNumber()
-	if currRound >= winnerRound {
-		t.Fatalf("next round already began, try running the test again. Current round: %d, Winner Round: %d", currRound, winnerRound)
-	}
-
-	beforeRoundTransferTx, err := auctionContract.ExpressLaneAuctionTransactor.TransferExpressLaneController(&aliceOpts, winnerRound, seqInfo.Accounts["Bob"].Address)
-	Require(t, err)
-	err = aliceExpressLaneClient.SendTransaction(ctx, beforeRoundTransferTx)
-	Require(t, err)
-
-	setExpressLaneIterator, err := auctionContract.FilterSetExpressLaneController(&bind.FilterOpts{Context: ctx}, nil, nil, nil)
-	Require(t, err)
-	verifyControllerChange := func(round uint64, prev, new common.Address) {
-		setExpressLaneIterator.Next()
-		if setExpressLaneIterator.Event.Round != round {
-			t.Fatalf("unexpected round number. Want: %d, Got: %d", round, setExpressLaneIterator.Event.Round)
-		}
-		if setExpressLaneIterator.Event.PreviousExpressLaneController != prev {
-			t.Fatalf("unexpected previous express lane controller. Want: %v, Got: %v", prev, setExpressLaneIterator.Event.PreviousExpressLaneController)
-		}
-		if setExpressLaneIterator.Event.NewExpressLaneController != new {
-			t.Fatalf("unexpected new express lane controller. Want: %v, Got: %v", new, setExpressLaneIterator.Event.NewExpressLaneController)
-		}
-	}
-	// Verify during round control change
-	verifyControllerChange(currRound, common.Address{}, bobOpts.From) // Bob wins auction
-	verifyControllerChange(currRound, bobOpts.From, aliceOpts.From)   // Bob transfers control to Alice
-	// Verify before round control change
-	verifyControllerChange(winnerRound, common.Address{}, aliceOpts.From) // Alice wins auction
-	verifyControllerChange(winnerRound, aliceOpts.From, bobOpts.From)     // Alice transfers control to Bob before the round begins
-}
-=======
 // func TestExpressLaneControlTransfer(t *testing.T) {
 // 	t.Parallel()
 // 	ctx, cancel := context.WithCancel(context.Background())
@@ -947,7 +845,8 @@
 // 	})
 // 	jwtSecretPath := filepath.Join(tmpDir, "sequencer.jwt")
 
-// 	seq, seqClient, seqInfo, auctionContractAddr, aliceBidderClient, bobBidderClient, roundDuration, cleanupSeq, _, _ := setupExpressLaneAuction(t, tmpDir, ctx, jwtSecretPath, 0)
+// 	auctionContractAddr, aliceBidderClient, bobBidderClient, roundDuration, builderSeq, cleanupSeq, _, _ := setupExpressLaneAuction(t, tmpDir, ctx, jwtSecretPath, 0)
+// 	seq, seqClient, seqInfo := builderSeq.L2.ConsensusNode, builderSeq.L2.Client, builderSeq.L2Info
 // 	defer cleanupSeq()
 
 // 	auctionContract, err := express_lane_auctiongen.NewExpressLaneAuction(auctionContractAddr, seqClient)
@@ -1034,7 +933,6 @@
 // 	verifyControllerChange(winnerRound, common.Address{}, aliceOpts.From) // Alice wins auction
 // 	verifyControllerChange(winnerRound, aliceOpts.From, bobOpts.From)     // Alice transfers control to Bob before the round begins
 // }
->>>>>>> 16069604
 
 func TestSequencerFeed_ExpressLaneAuction_ExpressLaneTxsHaveAdvantage(t *testing.T) {
 	t.Parallel()
