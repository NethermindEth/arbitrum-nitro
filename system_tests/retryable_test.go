--- conflicted
+++ resolved
@@ -16,11 +16,8 @@
 	"github.com/ethereum/go-ethereum/ethclient"
 	"github.com/ethereum/go-ethereum/params"
 	"github.com/offchainlabs/arbstate/arbnode"
-<<<<<<< HEAD
-=======
-	"github.com/offchainlabs/arbstate/arbos"
 	arbos_util "github.com/offchainlabs/arbstate/arbos/util"
->>>>>>> e4ef29ad
+
 	"github.com/offchainlabs/arbstate/solgen/go/bridgegen"
 	"github.com/offchainlabs/arbstate/solgen/go/mocksgen"
 	"github.com/offchainlabs/arbstate/solgen/go/precompilesgen"
@@ -121,20 +118,14 @@
 	l2info, l1info, l2client, l1client, delayedInbox, inboxFilterer, ctx, teardown := retryableSetup(t)
 	defer teardown()
 
+	ownerTxOpts := l2info.GetDefaultTransactOpts("Owner")
 	usertxopts := l1info.GetDefaultTransactOpts("Faucet")
 	usertxopts.Value = util.BigMul(big.NewInt(1e12), big.NewInt(1e12))
 
-<<<<<<< HEAD
-	user2Address := l2info.GetAddress("User2")
-	beneficiaryAddress := l2info.GetAddress("Beneficiary")
-	ownerTxOpts := l2info.GetDefaultTransactOpts("Owner")
-=======
-	l2txopts := l2info.GetDefaultTransactOpts("Owner")
-	simpleAddr, _, simple, err := mocksgen.DeploySimple(&l2txopts, l2client)
+	simpleAddr, _, simple, err := mocksgen.DeploySimple(&ownerTxOpts, l2client)
 	Require(t, err)
 	simpleABI, err := mocksgen.SimpleMetaData.GetAbi()
 	Require(t, err)
->>>>>>> e4ef29ad
 
 	beneficiaryAddress := l2info.GetAddress("Beneficiary")
 	l1tx, err := delayedInbox.CreateRetryableTicket(
@@ -191,22 +182,7 @@
 
 	arbRetryableTx, err := precompilesgen.NewArbRetryableTx(common.HexToAddress("6e"), l2client)
 	Require(t, err)
-<<<<<<< HEAD
 	tx, err := arbRetryableTx.Redeem(&ownerTxOpts, ticketId)
-=======
-
-	arbRetryableAddress := common.BigToAddress(big.NewInt(0x6e))
-	txData := &types.DynamicFeeTx{
-		To:        &arbRetryableAddress,
-		Gas:       10000001,
-		GasFeeCap: big.NewInt(params.InitialBaseFee * 2),
-		Value:     big.NewInt(0),
-		Nonce:     1,
-		Data:      append(arbRetryableTxAbi.Methods["redeem"].ID, ticketId.Bytes()...),
-	}
-	tx := l2info.SignTxAs("Owner", txData)
-	txbytes, err := tx.MarshalBinary()
->>>>>>> e4ef29ad
 	Require(t, err)
 	receipt, err = arbnode.EnsureTxSucceeded(ctx, l2client, tx)
 	Require(t, err)
