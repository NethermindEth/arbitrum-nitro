package containers

import (
	"context"
	"errors"
	"sync/atomic"
)

type PromiseInterface[R any] interface {
	Ready() bool
	ReadyChan() chan struct{}
	Await(ctx context.Context) (R, error)
	Current() (R, error) // doesn't wait
	Cancel()
}

var ErrNotReady error = errors.New("not ready")

type Promise[R any] struct {
	chanReady chan struct{}
	result    R
	err       error
	produced  atomic.Bool
	cancel    func()
}

func (p *Promise[R]) Ready() bool {
	select {
	case <-p.chanReady:
		return true
	default:
		return false
	}
}

func (p *Promise[R]) ReadyChan() chan struct{} {
	return p.chanReady
}

func (p *Promise[R]) Await(ctx context.Context) (R, error) {
	select {
	case <-p.chanReady:
		return p.result, p.err
	case <-ctx.Done():
		var empty R
		p.Cancel()
		return empty, ctx.Err()
	}
}

func (p *Promise[R]) Current() (R, error) {
	if !p.Ready() {
		var empty R
		return empty, ErrNotReady
	}
	return p.result, p.err
}

func (p *Promise[R]) Cancel() {
	if p.cancel == nil {
		return
	}
	if p.Ready() {
		return
	}
	p.cancel()
}

func (p *Promise[R]) ProduceErrorSafe(err error) error {
	if !p.produced.CompareAndSwap(false, true) {
		return errors.New("cannot produce two values")
	}
	p.err = err
	close(p.chanReady)
	return nil
}

func (p *Promise[R]) ProduceError(err error) {
	errSafe := p.ProduceErrorSafe(err)
	if errSafe != nil {
		panic(errSafe)
	}
}

func (p *Promise[R]) ProduceSafe(value R) error {
	if !p.produced.CompareAndSwap(false, true) {
		return errors.New("cannot produce two values")
	}
	p.result = value
	close(p.chanReady)
	return nil
}

func (p *Promise[R]) Produce(value R) {
	errSafe := p.ProduceSafe(value)
	if errSafe != nil {
		panic(errSafe)
	}
}

<<<<<<< HEAD
// cancel might be called multiple times while no value or error produced
// cancel will be called by Await if its context is done
=======
// cancel might be called multiple times while no value or error is produced
// cancel will be called by Await if it's context is done
>>>>>>> b0ecaa44
func NewPromise[R any](cancel func()) Promise[R] {
	return Promise[R]{
		chanReady: make(chan struct{}),
		cancel:    cancel,
	}
}

func NewReadyPromise[R any](val R, err error) PromiseInterface[R] {
	promise := NewPromise[R](nil)
	if err == nil {
		promise.Produce(val)
	} else {
		promise.ProduceError(err)
	}
	return &promise
}<|MERGE_RESOLUTION|>--- conflicted
+++ resolved
@@ -98,13 +98,9 @@
 	}
 }
 
-<<<<<<< HEAD
-// cancel might be called multiple times while no value or error produced
-// cancel will be called by Await if its context is done
-=======
 // cancel might be called multiple times while no value or error is produced
 // cancel will be called by Await if it's context is done
->>>>>>> b0ecaa44
+
 func NewPromise[R any](cancel func()) Promise[R] {
 	return Promise[R]{
 		chanReady: make(chan struct{}),
