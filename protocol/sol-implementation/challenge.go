package solimpl

import (
	"context"
	"math/big"

<<<<<<< HEAD
	"context"
	"errors"
	"github.com/OffchainLabs/challenge-protocol-v2/protocol"
=======
>>>>>>> 6a4dfb7a
	"github.com/OffchainLabs/challenge-protocol-v2/solgen/go/challengeV2gen"
	"github.com/OffchainLabs/challenge-protocol-v2/util"
	"github.com/ethereum/go-ethereum/core/types"
	"time"
)

<<<<<<< HEAD
func (c *Challenge) RootAssertion(
	ctx context.Context, tx protocol.ActiveTx,
) (protocol.Assertion, error) {
	return nil, errors.New("unimplemented")
}

func (c *Challenge) RootVertex(
	ctx context.Context, tx protocol.ActiveTx,
) (protocol.ChallengeVertex, error) {
	return nil, errors.New("unimplemented")
}

func (c *Challenge) GetType(
	ctx context.Context, tx protocol.ActiveTx,
) (protocol.ChallengeType, error) {
	return protocol.BlockChallenge, errors.New("unimplemented")
}

func (c *Challenge) GetCreationTime(
	ctx context.Context, tx protocol.ActiveTx,
) (time.Time, error) {
	return time.Time{}, errors.New("unimplemented")
}

func (c *Challenge) ParentStateCommitment(
	ctx context.Context, tx protocol.ActiveTx,
) (util.StateCommitment, error) {
	return util.StateCommitment{}, errors.New("unimplemented")
}

func (c *Challenge) WinnerVertex(
	ctx context.Context, tx protocol.ActiveTx,
) (util.Option[protocol.ChallengeVertex], error) {
	return util.None[protocol.ChallengeVertex](), errors.New("unimplemented")
}

func (c *Challenge) Completed(
	ctx context.Context, tx protocol.ActiveTx,
) (bool, error) {
	return false, errors.New("unimplemented")
}

// AddLeaf vertex to a BlockChallenge using an assertion and a history commitment.
func (c *Challenge) AddLeaf(
=======
// AddBlockChallengeLeaf vertex to a BlockChallenge using an assertion and a history commitment.
func (c *Challenge) AddBlockChallengeLeaf(
>>>>>>> 6a4dfb7a
	ctx context.Context,
	tx protocol.ActiveTx,
	assertion protocol.Assertion,
	history util.HistoryCommitment,
) (protocol.ChallengeVertex, error) {
	// Flatten the last leaf proof for submission to the chain.
	lastLeafProof := make([]byte, 0)
	for _, h := range history.LastLeafProof {
		lastLeafProof = append(lastLeafProof, h[:]...)
	}
	callOpts := c.manager.assertionChain.callOpts
	assertionId, err := c.manager.assertionChain.rollup.GetAssertionId(callOpts, uint64(assertion.SeqNum()))
	if err != nil {
		return nil, err
	}
	prevAssertion, err := c.manager.assertionChain.AssertionBySequenceNum(ctx, tx, assertion.PrevSeqNum())
	if err != nil {
		return nil, err
	}
	leafData := challengeV2gen.AddLeafArgs{
		ChallengeId:            c.id,
		ClaimId:                assertionId,
		Height:                 big.NewInt(int64(history.Height)),
		HistoryRoot:            history.Merkle,
		FirstState:             prevAssertion.StateHash(),
		FirstStatehistoryProof: make([]byte, 0), // TODO: Add in.
		LastState:              history.LastLeaf,
		LastStatehistoryProof:  lastLeafProof,
	}

	// Check the current mini-stake amount and transact using that as the value.
	miniStake, err := c.manager.miniStakeAmount()
	if err != nil {
		return nil, err
	}
	opts := copyTxOpts(c.manager.assertionChain.txOpts)
	opts.Value = miniStake

	_, err = transact(ctx, c.manager.assertionChain.backend, func() (*types.Transaction, error) {
		return c.manager.writer.AddLeaf(
			opts,
			leafData,
			make([]byte, 0), // TODO: Proof of inbox consumption.
			make([]byte, 0), // TODO: Proof of last state (redundant)
		)
	})
	if err != nil {
		return nil, err
	}

	vertexId, err := c.manager.caller.CalculateChallengeVertexId(
		c.manager.assertionChain.callOpts,
		c.id,
		history.Merkle,
		big.NewInt(int64(history.Height)),
	)
	if err != nil {
		return nil, err
	}
	vertex, err := c.manager.caller.GetVertex(
		c.manager.assertionChain.callOpts,
		vertexId,
	)
	if err != nil {
		return nil, err
	}
	return &ChallengeVertex{
		id:      vertexId,
		inner:   vertex,
		manager: c.manager,
	}, nil
}

<<<<<<< HEAD
func (c *Challenge) AddSubchallengeLeaf(
	ctx context.Context,
	tx protocol.ActiveTx,
	vertex protocol.ChallengeVertex,
	history util.HistoryCommitment,
) (protocol.ChallengeVertex, error) {
	return nil, errors.New("unimplemented")
=======
// AddBigStepChallengeLeaf vertex to a BigStepChallenge using a vertex and a history commitment.
func (c *Challenge) AddBigStepChallengeLeaf(
	ctx context.Context,
	vertex *ChallengeVertex,
	history util.HistoryCommitment,
) (*ChallengeVertex, error) {
	// Flatten the last leaf proof for submission to the chain.
	lastLeafProof := make([]byte, 0)
	for _, h := range history.LastLeafProof {
		lastLeafProof = append(lastLeafProof, h[:]...)
	}

	parentVertex, err := c.manager.caller.GetVertex(
		c.manager.assertionChain.callOpts,
		vertex.inner.PredecessorId,
	)
	if err != nil {
		return nil, err
	}
	leafData := challengeV2gen.AddLeafArgs{
		ChallengeId:            c.id,
		ClaimId:                vertex.id,
		Height:                 big.NewInt(int64(history.Height)),
		HistoryRoot:            history.Merkle,
		FirstState:             parentVertex.HistoryRoot,
		FirstStatehistoryProof: make([]byte, 0), // TODO: Add in.
		LastState:              history.LastLeaf,
		LastStatehistoryProof:  lastLeafProof,
	}

	// Check the current mini-stake amount and transact using that as the value.
	miniStake, err := c.manager.miniStakeAmount()
	if err != nil {
		return nil, err
	}
	opts := copyTxOpts(c.manager.assertionChain.txOpts)
	opts.Value = miniStake

	_, err = transact(ctx, c.manager.assertionChain.backend, func() (*types.Transaction, error) {
		return c.manager.writer.AddLeaf(
			opts,
			leafData,
			make([]byte, 0), // TODO: Proof of inbox consumption.
			make([]byte, 0), // TODO: Proof of last state (redundant)
		)
	})
	if err != nil {
		return nil, err
	}

	vertexId, err := c.manager.caller.CalculateChallengeVertexId(
		c.manager.assertionChain.callOpts,
		c.id,
		history.Merkle,
		big.NewInt(int64(history.Height)),
	)
	if err != nil {
		return nil, err
	}
	bsVertex, err := c.manager.caller.GetVertex(
		c.manager.assertionChain.callOpts,
		vertexId,
	)
	if err != nil {
		return nil, err
	}
	return &ChallengeVertex{
		id:      vertexId,
		inner:   bsVertex,
		manager: c.manager,
	}, nil
>>>>>>> 6a4dfb7a
}<|MERGE_RESOLUTION|>--- conflicted
+++ resolved
@@ -4,19 +4,14 @@
 	"context"
 	"math/big"
 
-<<<<<<< HEAD
-	"context"
 	"errors"
 	"github.com/OffchainLabs/challenge-protocol-v2/protocol"
-=======
->>>>>>> 6a4dfb7a
 	"github.com/OffchainLabs/challenge-protocol-v2/solgen/go/challengeV2gen"
 	"github.com/OffchainLabs/challenge-protocol-v2/util"
 	"github.com/ethereum/go-ethereum/core/types"
 	"time"
 )
 
-<<<<<<< HEAD
 func (c *Challenge) RootAssertion(
 	ctx context.Context, tx protocol.ActiveTx,
 ) (protocol.Assertion, error) {
@@ -59,12 +54,8 @@
 	return false, errors.New("unimplemented")
 }
 
-// AddLeaf vertex to a BlockChallenge using an assertion and a history commitment.
-func (c *Challenge) AddLeaf(
-=======
 // AddBlockChallengeLeaf vertex to a BlockChallenge using an assertion and a history commitment.
 func (c *Challenge) AddBlockChallengeLeaf(
->>>>>>> 6a4dfb7a
 	ctx context.Context,
 	tx protocol.ActiveTx,
 	assertion protocol.Assertion,
@@ -138,18 +129,10 @@
 	}, nil
 }
 
-<<<<<<< HEAD
-func (c *Challenge) AddSubchallengeLeaf(
-	ctx context.Context,
-	tx protocol.ActiveTx,
-	vertex protocol.ChallengeVertex,
-	history util.HistoryCommitment,
-) (protocol.ChallengeVertex, error) {
-	return nil, errors.New("unimplemented")
-=======
 // AddBigStepChallengeLeaf vertex to a BigStepChallenge using a vertex and a history commitment.
 func (c *Challenge) AddBigStepChallengeLeaf(
 	ctx context.Context,
+	tx protocol.ActiveTx,
 	vertex *ChallengeVertex,
 	history util.HistoryCommitment,
 ) (*ChallengeVertex, error) {
@@ -218,5 +201,4 @@
 		inner:   bsVertex,
 		manager: c.manager,
 	}, nil
->>>>>>> 6a4dfb7a
 }