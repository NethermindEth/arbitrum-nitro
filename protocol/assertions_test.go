package protocol

import (
	"context"
	"math/big"
	"testing"
	"time"

	"github.com/OffchainLabs/new-rollup-exploration/util"
	"github.com/ethereum/go-ethereum/common"
	"github.com/stretchr/testify/require"
)

var _ = OnChainProtocol(&AssertionChain{})

const testChallengePeriod = 100 * time.Second

func TestAssertionChain(t *testing.T) {
	ctx, cancel := context.WithCancel(context.Background())
	defer cancel()

	timeRef := util.NewArtificialTimeReference()
	correctBlockHashes := correctBlockHashesForTest(200)
	wrongBlockHashes := wrongBlockHashesForTest(200)
	staker1 := common.BytesToAddress([]byte{1})
	staker2 := common.BytesToAddress([]byte{2})

	assertionsChain := NewAssertionChain(ctx, timeRef, testChallengePeriod)
	require.Equal(t, 1, len(assertionsChain.assertions))
	require.Equal(t, AssertionSequenceNumber(0), assertionsChain.latestConfirmed)
	eventChan := make(chan AssertionChainEvent)
	err := assertionsChain.Tx(func(tx *ActiveTx, p OnChainProtocol) error {
		chain := p.(*AssertionChain)
		genesis := p.LatestConfirmed(tx)
		require.Equal(t, StateCommitment{
			Height:    0,
			StateRoot: common.Hash{},
		}, genesis.StateCommitment)

		bigBalance := new(big.Int).Mul(AssertionStakeWei, big.NewInt(1000))
		chain.SetBalance(tx, staker1, bigBalance)
		chain.SetBalance(tx, staker2, bigBalance)

		chain.feed.SubscribeWithFilter(ctx, eventChan, func(ev AssertionChainEvent) bool {
			switch ev.(type) {
			case *SetBalanceEvent:
				return false
			default:
				return true
			}
		})

		// add an assertion, then confirm it
		comm := StateCommitment{Height: 1, StateRoot: correctBlockHashes[99]}
		newAssertion, err := chain.CreateLeaf(tx, genesis, comm, staker1)
		require.NoError(t, err)
		require.Equal(t, 2, len(chain.assertions))
		require.Equal(t, genesis, chain.LatestConfirmed(tx))
		verifyCreateLeafEventInFeed(t, eventChan, 1, 0, staker1, comm)

		err = newAssertion.ConfirmNoRival(tx)
		require.ErrorIs(t, err, ErrNotYet)
		timeRef.Add(testChallengePeriod + time.Second)
		require.NoError(t, newAssertion.ConfirmNoRival(tx))

		require.Equal(t, newAssertion, chain.LatestConfirmed(tx))
		require.Equal(t, ConfirmedAssertionState, int(newAssertion.status))
		verifyConfirmEventInFeed(t, eventChan, AssertionSequenceNumber(1))

		// try to create a duplicate assertion
		_, err = chain.CreateLeaf(tx, genesis, StateCommitment{1, correctBlockHashes[99]}, staker1)
		require.ErrorIs(t, err, ErrVertexAlreadyExists)

		// create a fork, let first branch win by timeout
		comm = StateCommitment{2, correctBlockHashes[199]}
		branch1, err := chain.CreateLeaf(tx, newAssertion, comm, staker1)
		require.NoError(t, err)
		timeRef.Add(5 * time.Second)
		verifyCreateLeafEventInFeed(t, eventChan, 2, 1, staker1, comm)
		comm = StateCommitment{2, wrongBlockHashes[199]}
		branch2, err := chain.CreateLeaf(tx, newAssertion, comm, staker2)
		require.NoError(t, err)
		verifyCreateLeafEventInFeed(t, eventChan, 3, 1, staker2, comm)
		challenge, err := newAssertion.CreateChallenge(tx, ctx, staker2)
		require.NoError(t, err)
		verifyStartChallengeEventInFeed(t, eventChan, newAssertion.SequenceNum)
		chal1, err := challenge.AddLeaf(tx, branch1, util.HistoryCommitment{Height: 100, Merkle: util.ExpansionFromLeaves(correctBlockHashes[99:200]).Root()}, staker1)
		require.NoError(t, err)
		_, err = challenge.AddLeaf(tx, branch2, util.HistoryCommitment{Height: 100, Merkle: util.ExpansionFromLeaves(wrongBlockHashes[99:200]).Root()}, staker2)
		require.NoError(t, err)
		err = chal1.ConfirmForPsTimer(tx)
		require.ErrorIs(t, err, ErrNotYet)

		timeRef.Add(testChallengePeriod)
		require.NoError(t, chal1.ConfirmForPsTimer(tx))
		require.NoError(t, branch1.ConfirmForWin(tx))
		require.Equal(t, branch1, chain.LatestConfirmed(tx))

		verifyConfirmEventInFeed(t, eventChan, 2)
		require.NoError(t, branch2.RejectForLoss(tx))
		verifyRejectEventInFeed(t, eventChan, 3)
		return nil
	})
	require.NoError(t, err)

	// verify that feed is empty
	time.Sleep(500 * time.Millisecond)
	select {
	case ev := <-eventChan:
		t.Fatal(ev)
	default:
	}
}

func TestAssertionChain_LeafCreationThroughDiffStakers(t *testing.T) {
	ctx := context.Background()
	assertionsChain := NewAssertionChain(ctx, util.NewArtificialTimeReference(), testChallengePeriod)

	require.NoError(t, assertionsChain.Tx(func(tx *ActiveTx, p OnChainProtocol) error {
		chain := p.(*AssertionChain)
		oldStaker := common.BytesToAddress([]byte{1})
		staker := common.BytesToAddress([]byte{2})
		require.Equal(t, chain.GetBalance(tx, oldStaker), big.NewInt(0)) // Old staker has 0 because it's already staked.
		chain.SetBalance(tx, staker, AssertionStakeWei)
		require.Equal(t, chain.GetBalance(tx, staker), AssertionStakeWei) // New staker has full balance because it's not yet staked.

		lc := chain.LatestConfirmed(tx)
		lc.Staker = util.Some[common.Address](oldStaker)
		_, err := chain.CreateLeaf(tx, lc, StateCommitment{Height: 1, StateRoot: common.Hash{}}, staker)
		require.NoError(t, err)

		require.Equal(t, chain.GetBalance(tx, staker), big.NewInt(0))        // New staker has 0 balance after staking.
		require.Equal(t, chain.GetBalance(tx, oldStaker), AssertionStakeWei) // Old staker has full balance after unstaking.
		return nil
	}))
}

func TestAssertionChain_LeafCreationsInsufficientStakes(t *testing.T) {
	ctx := context.Background()
	assertionsChain := NewAssertionChain(ctx, util.NewArtificialTimeReference(), testChallengePeriod)

	require.NoError(t, assertionsChain.Tx(func(tx *ActiveTx, p OnChainProtocol) error {
		chain := p.(*AssertionChain)
		lc := chain.LatestConfirmed(tx)
		staker := common.BytesToAddress([]byte{1})
		lc.Staker = util.None[common.Address]()
		_, err := chain.CreateLeaf(tx, lc, StateCommitment{Height: 1, StateRoot: common.Hash{}}, staker)
		require.ErrorIs(t, err, ErrInsufficientBalance)

		diffStaker := common.BytesToAddress([]byte{2})
		lc.Staker = util.Some[common.Address](diffStaker)
		_, err = chain.CreateLeaf(tx, lc, StateCommitment{Height: 1, StateRoot: common.Hash{}}, staker)
		require.ErrorIs(t, err, ErrInsufficientBalance)
		return nil
	}))
}

func verifyCreateLeafEventInFeed(t *testing.T, c <-chan AssertionChainEvent, seqNum, prevSeqNum AssertionSequenceNumber, staker common.Address, comm StateCommitment) {
	t.Helper()
	ev := <-c
	switch e := ev.(type) {
	case *CreateLeafEvent:
		if e.SeqNum != seqNum || e.PrevSeqNum != prevSeqNum || e.Validator != staker || e.StateCommitment != comm {
			t.Fatal(e)
		}
	default:
		t.Fatal(e)
	}
}

func verifyConfirmEventInFeed(t *testing.T, c <-chan AssertionChainEvent, seqNum AssertionSequenceNumber) {
	t.Helper()
	ev := <-c
	switch e := ev.(type) {
	case *ConfirmEvent:
		require.Equal(t, seqNum, e.SeqNum)
	default:
		t.Fatal()
	}
}

func verifyRejectEventInFeed(t *testing.T, c <-chan AssertionChainEvent, seqNum AssertionSequenceNumber) {
	t.Helper()
	ev := <-c
	switch e := ev.(type) {
	case *RejectEvent:
		require.Equal(t, seqNum, e.SeqNum)
	default:
		t.Fatal()
	}
}

func verifyStartChallengeEventInFeed(t *testing.T, c <-chan AssertionChainEvent, parentSeqNum AssertionSequenceNumber) {
	t.Helper()
	ev := <-c
	switch e := ev.(type) {
	case *StartChallengeEvent:
		require.Equal(t, parentSeqNum, e.ParentSeqNum)
	default:
		t.Fatal()
	}
}

<<<<<<< HEAD
func TestIsAtOneStepFork(t *testing.T) {
	ctx, cancel := context.WithCancel(context.Background())
	defer cancel()

	timeRef := util.NewArtificialTimeReference()
	assertionsChain := NewAssertionChain(ctx, timeRef, testChallengePeriod)

	err := assertionsChain.Tx(func(tx *ActiveTx, p OnChainProtocol) error {
		chain := p.(*AssertionChain)

		genesisCommitHash := CommitHash((StateCommitment{}).Hash())
		t.Run("inputs do not have a height difference of one", func(t *testing.T) {
			vertexCommit := util.HistoryCommitment{
				Height: 2,
			}
			parentCommit := util.HistoryCommitment{
				Height: 0,
			}
			ok, err := chain.IsAtOneStepFork(
				tx,
				genesisCommitHash,
				vertexCommit,
				parentCommit,
			)
			require.NoError(t, err)
			require.False(t, ok)
		})
		t.Run("vertices not found for challenge", func(t *testing.T) {
			vertexCommit := util.HistoryCommitment{
				Height: 1,
			}
			parentCommit := util.HistoryCommitment{
				Height: 0,
			}
			_, err := chain.IsAtOneStepFork(
				tx,
				genesisCommitHash,
				vertexCommit,
				parentCommit,
			)
			require.ErrorContains(t, err, "challenge vertices not found")
		})
		t.Run("empty list of vertices", func(t *testing.T) {
			vertexCommit := util.HistoryCommitment{
				Height: 1,
			}
			parentCommit := util.HistoryCommitment{
				Height: 0,
			}
			vertices := map[VertexSequenceNumber]*ChallengeVertex{}
			chain.challengeVerticesByCommitHashSeqNum[genesisCommitHash] = vertices
			ok, err := chain.IsAtOneStepFork(
				tx,
				genesisCommitHash,
				vertexCommit,
				parentCommit,
			)
			require.NoError(t, err)
			require.False(t, ok)
		})
		t.Run("only one vertex with a height diff of one from its parent", func(t *testing.T) {
			vertexCommit := util.HistoryCommitment{
				Height: 1,
			}
			parentCommit := util.HistoryCommitment{
				Height: 0,
			}
			vertices := map[VertexSequenceNumber]*ChallengeVertex{
				1: {
					Prev: &ChallengeVertex{
						Commitment: util.HistoryCommitment{},
					},
					Commitment: util.HistoryCommitment{
						Height: 1,
						Merkle: common.BytesToHash([]byte{1}),
					},
				},
			}
			chain.challengeVerticesByCommitHashSeqNum[genesisCommitHash] = vertices
			ok, err := chain.IsAtOneStepFork(
				tx,
				genesisCommitHash,
				vertexCommit,
				parentCommit,
			)
			require.NoError(t, err)
			require.False(t, ok)
		})
		t.Run("more than one vertex with a height diff of one from its parent", func(t *testing.T) {
			vertexCommit := util.HistoryCommitment{
				Height: 1,
			}
			parentCommit := util.HistoryCommitment{
				Height: 0,
			}
			vertices := map[VertexSequenceNumber]*ChallengeVertex{
				1: {
					Prev: &ChallengeVertex{
						Commitment: util.HistoryCommitment{},
					},
					Commitment: util.HistoryCommitment{
						Height: 1,
						Merkle: common.BytesToHash([]byte{1}),
					},
				},
				2: {
					Prev: &ChallengeVertex{
						Commitment: util.HistoryCommitment{},
					},
					Commitment: util.HistoryCommitment{
						Height: 1,
						Merkle: common.BytesToHash([]byte{2}),
					},
				},
			}
			chain.challengeVerticesByCommitHashSeqNum[genesisCommitHash] = vertices
			ok, err := chain.IsAtOneStepFork(
				tx,
				genesisCommitHash,
				vertexCommit,
				parentCommit,
			)
			require.NoError(t, err)
			require.True(t, ok)
		})

		return nil
	})
	require.NoError(t, err)
}

func TestChallengeVertexByHistoryCommit(t *testing.T) {
	ctx, cancel := context.WithCancel(context.Background())
	defer cancel()

	timeRef := util.NewArtificialTimeReference()
	assertionsChain := NewAssertionChain(ctx, timeRef, testChallengePeriod)

	err := assertionsChain.Tx(func(tx *ActiveTx, p OnChainProtocol) error {
		chain := p.(*AssertionChain)

		genesisCommitHash := CommitHash((StateCommitment{}).Hash())
		t.Run("vertices not found for challenge", func(t *testing.T) {
			vertexCommit := util.HistoryCommitment{
				Height: 1,
			}
			_, err := chain.ChallengeVertexByHistoryCommit(
				tx,
				genesisCommitHash,
				vertexCommit,
			)
			require.ErrorContains(t, err, "challenge vertices not found")
		})
		t.Run("vertex with commit not found", func(t *testing.T) {
			vertexCommit := util.HistoryCommitment{
				Height: 1,
			}
			vertices := map[VertexSequenceNumber]*ChallengeVertex{}
			chain.challengeVerticesByCommitHashSeqNum[genesisCommitHash] = vertices
			_, err := chain.ChallengeVertexByHistoryCommit(
				tx,
				genesisCommitHash,
				vertexCommit,
			)
			require.ErrorContains(t, err, "not found")
		})
		t.Run("vertex found", func(t *testing.T) {
			vertexCommit := util.HistoryCommitment{
				Height: 1,
			}
			want := &ChallengeVertex{
				Commitment: vertexCommit,
			}
			vertices := map[VertexSequenceNumber]*ChallengeVertex{
				10: want,
			}
			chain.challengeVerticesByCommitHashSeqNum[genesisCommitHash] = vertices
			got, err := chain.ChallengeVertexByHistoryCommit(
				tx,
				genesisCommitHash,
				vertexCommit,
			)
			require.NoError(t, err)
			require.Equal(t, want, got)
		})
		return nil
	})
	require.NoError(t, err)
}

func TestBisectionChallengeGame(t *testing.T) {
=======
func TestAssertionChain_Bisect(t *testing.T) {
>>>>>>> 5e2ce6d2
	ctx, cancel := context.WithCancel(context.Background())
	defer cancel()

	timeRef := util.NewArtificialTimeReference()
	correctBlockHashes := correctBlockHashesForTest(10)
	wrongBlockHashes := wrongBlockHashesForTest(10)
	staker1 := common.BytesToAddress([]byte{1})
	staker2 := common.BytesToAddress([]byte{2})

	assertionsChain := NewAssertionChain(ctx, timeRef, testChallengePeriod)

	err := assertionsChain.Tx(func(tx *ActiveTx, p OnChainProtocol) error {
		chain := p.(*AssertionChain)
		// We create a fork with genesis as the rootAssertion, where one branch is a higher depth than the other.
		genesis := chain.LatestConfirmed(tx)
		bigBalance := new(big.Int).Mul(AssertionStakeWei, big.NewInt(1000))
		chain.SetBalance(tx, staker1, bigBalance)
		chain.SetBalance(tx, staker2, bigBalance)

		correctBranch, err := chain.CreateLeaf(tx, genesis, StateCommitment{6, correctBlockHashes[6]}, staker1)
		require.NoError(t, err)
		wrongBranch, err := chain.CreateLeaf(tx, genesis, StateCommitment{7, wrongBlockHashes[7]}, staker2)
		require.NoError(t, err)

		challenge, err := genesis.CreateChallenge(tx, ctx, staker2)
		require.NoError(t, err)

		// Add some leaves to the mix...
		expectedBisectionHeight := uint64(4)
		lo := expectedBisectionHeight
		hi := uint64(7)
		loExp := util.ExpansionFromLeaves(wrongBlockHashes[:lo])
		hiExp := util.ExpansionFromLeaves(wrongBlockHashes[:hi])

		cl1, err := challenge.AddLeaf(
			tx,
			wrongBranch,
			util.HistoryCommitment{
				Height: 6,
				Merkle: util.ExpansionFromLeaves(correctBlockHashes[:7]).Root(),
			},
			staker1,
		)
		require.NoError(t, err)
		cl2, err := challenge.AddLeaf(
			tx,
			correctBranch,
			util.HistoryCommitment{
				Height: 7,
				Merkle: hiExp.Root(),
			},
			staker2,
		)
		require.NoError(t, err)

		// Ensure the lower height challenge vertex is the ps.
		require.Equal(t, true, cl1.IsPresumptiveSuccessor())
		require.Equal(t, false, cl2.IsPresumptiveSuccessor())

		// Next, only the vertex that is not the presumptive successor can start a bisection move.
		bisectionHeight, err := cl2.requiredBisectionHeight()
		require.NoError(t, err)
		require.Equal(t, expectedBisectionHeight, bisectionHeight)

		proof := util.GeneratePrefixProof(lo, loExp, correctBlockHashes[lo:6])
		_, err = cl1.Bisect(
			tx,
			util.HistoryCommitment{
				Height: lo,
				Merkle: loExp.Root(),
			},
			proof,
			staker1,
		)
		require.ErrorIs(t, err, ErrWrongState)

		// Generate a prefix proof for the associated history commitments from the bisection
		// height up to the height of the state commitment for the non-presumptive challenge leaf.
		proof = util.GeneratePrefixProof(lo, loExp, wrongBlockHashes[lo:hi])
		bisection, err := cl2.Bisect(
			tx,
			util.HistoryCommitment{
				Height: lo,
				Merkle: loExp.Root(),
			},
			proof,
			staker2,
		)
		require.NoError(t, err)

		// Ensure the prev value of cl2 is set to the vertex we just bisected to.
		require.Equal(t, bisection, cl2.Prev)

		// The rootAssertion of the bisectoin should be the rootVertex of this challenge and the bisection
		// should be the new presumptive successor.
		require.Equal(t, challenge.rootVertex.Commitment.Merkle, bisection.Prev.Commitment.Merkle)
		require.Equal(t, true, bisection.Prev.IsPresumptiveSuccessor())
		return nil
	})

	require.NoError(t, err)
}

func TestAssertionChain_Merge(t *testing.T) {
	tx := &ActiveTx{txStatus: readWriteTxStatus}
	t.Run("past deadline", func(t *testing.T) {
		timeRef := util.NewArtificialTimeReference()
		counter := util.NewCountUpTimer(timeRef)
		counter.Add(2 * time.Minute)
		mergingTo := &ChallengeVertex{
			challenge: &Challenge{
				rootAssertion: &Assertion{
					chain: &AssertionChain{
						challengePeriod: time.Minute,
					},
				},
			},
			presumptiveSuccessor: &ChallengeVertex{
				psTimer: counter,
				Commitment: util.HistoryCommitment{
					Height: 1,
				},
			},
		}
		mergingFrom := &ChallengeVertex{}
		err := mergingFrom.Merge(
			tx,
			mergingTo,
			[]common.Hash{},
			common.Address{},
		)
		require.ErrorIs(t, err, ErrPastDeadline)
	})
	t.Run("invalid bisection point", func(t *testing.T) {
		mergingTo := &ChallengeVertex{}
		mergingFrom := &ChallengeVertex{
			Prev: &ChallengeVertex{
				Commitment: util.HistoryCommitment{
					Height: 3,
				},
			},
			Commitment: util.HistoryCommitment{
				Height: 4,
			},
		}
		err := mergingFrom.Merge(
			tx,
			mergingTo,
			[]common.Hash{},
			common.Address{},
		)
		require.ErrorIs(t, err, util.ErrUnableToBisect)
	})
	t.Run("invalid height", func(t *testing.T) {
		mergingTo := &ChallengeVertex{
			Commitment: util.HistoryCommitment{
				Height: 2,
			},
		}
		mergingFrom := &ChallengeVertex{
			Prev: &ChallengeVertex{
				Commitment: util.HistoryCommitment{
					Height: 2,
				},
			},
			Commitment: util.HistoryCommitment{
				Height: 4,
			},
		}
		err := mergingFrom.Merge(
			tx,
			mergingTo,
			[]common.Hash{},
			common.Address{},
		)
		require.ErrorIs(t, err, ErrInvalidHeight)
	})
	t.Run("invalid prefix proof", func(t *testing.T) {
		mergingTo := &ChallengeVertex{
			Commitment: util.HistoryCommitment{
				Height: 3,
			},
		}
		mergingFrom := &ChallengeVertex{
			Prev: &ChallengeVertex{
				Commitment: util.HistoryCommitment{
					Height: 2,
				},
			},
			Commitment: util.HistoryCommitment{
				Height: 4,
			},
		}
		err := mergingFrom.Merge(
			tx,
			mergingTo,
			[]common.Hash{},
			common.Address{},
		)
		require.ErrorIs(t, err, util.ErrIncorrectProof)
	})
	t.Run("OK", func(t *testing.T) {
		ctx := context.Background()
		timeRef := util.NewArtificialTimeReference()
		counter := util.NewCountUpTimer(timeRef)
		stateRoots := correctBlockHashesForTest(10)

		loExp := util.ExpansionFromLeaves(stateRoots[:3])
		proof := util.GeneratePrefixProof(
			3,
			loExp,
			stateRoots[3:4],
		)

		exp := util.ExpansionFromLeaves(stateRoots[:3])
		mergingToCommit := util.HistoryCommitment{
			Height: 3,
			Merkle: exp.Root(),
		}
		mergingTo := &ChallengeVertex{
			psTimer:    counter,
			Commitment: mergingToCommit,
		}
		exp = util.ExpansionFromLeaves(stateRoots[:4])
		mergingFromCommit := util.HistoryCommitment{
			Height: 4,
			Merkle: exp.Root(),
		}
		mergingFrom := &ChallengeVertex{
			psTimer: counter,
			challenge: &Challenge{
				rootAssertion: &Assertion{
					chain: &AssertionChain{
						challengesFeed: NewEventFeed[ChallengeEvent](ctx),
					},
				},
			},
			Prev: &ChallengeVertex{
				Commitment: util.HistoryCommitment{
					Height: 2,
				},
			},
			Commitment: mergingFromCommit,
		}
		err := mergingFrom.Merge(
			tx,
			mergingTo,
			proof,
			common.Address{},
		)
		require.NoError(t, err)
	})
}

func correctBlockHashesForTest(numBlocks uint64) []common.Hash {
	ret := []common.Hash{}
	for i := uint64(0); i < numBlocks; i++ {
		ret = append(ret, util.HashForUint(i))
	}
	return ret
}

func wrongBlockHashesForTest(numBlocks uint64) []common.Hash {
	ret := []common.Hash{}
	for i := uint64(0); i < numBlocks; i++ {
		ret = append(ret, util.HashForUint(71285937102384-i))
	}
	return ret
}

func TestAssertionChain_StakerInsufficientBalance(t *testing.T) {
	ctx := context.Background()
	chain := NewAssertionChain(ctx, util.NewArtificialTimeReference(), testChallengePeriod)
	require.Equal(t, chain.DeductFromBalance(
		&ActiveTx{txStatus: readWriteTxStatus},
		common.BytesToAddress([]byte{1}),
		AssertionStakeWei,
	), ErrInsufficientBalance)
}

func TestAssertionChain_ChallengePeriodLength(t *testing.T) {
	ctx := context.Background()
	cp := 123 * time.Second
	tx := &ActiveTx{txStatus: readOnlyTxStatus}
	chain := NewAssertionChain(ctx, util.NewArtificialTimeReference(), cp)
	require.Equal(t, chain.ChallengePeriodLength(tx), cp)
}

func TestAssertionChain_Inbox(t *testing.T) {
	ctx := context.Background()
	chain := NewAssertionChain(ctx, util.NewArtificialTimeReference(), testChallengePeriod)
	require.Equal(t, chain.Inbox().messages, NewInbox(ctx).messages)
}

func TestAssertionChain_RetrieveAssertions(t *testing.T) {
	ctx := context.Background()
	chain := NewAssertionChain(ctx, util.NewArtificialTimeReference(), testChallengePeriod)
	require.Equal(t, chain.Inbox().messages, NewInbox(ctx).messages)
	staker := common.BytesToAddress([]byte{1})
	bigBalance := new(big.Int).Mul(AssertionStakeWei, big.NewInt(1000))
	tx := &ActiveTx{txStatus: readWriteTxStatus}
	chain.SetBalance(tx, staker, bigBalance)
	p := chain.LatestConfirmed(tx)
	a, err := chain.CreateLeaf(tx, p, StateCommitment{Height: 1}, staker)
	require.NoError(t, err)
	require.Equal(t, chain.NumAssertions(tx), uint64(2))
	got, err := chain.AssertionBySequenceNum(tx, 0)
	require.NoError(t, err)
	require.Equal(t, got, p)
	got, err = chain.AssertionBySequenceNum(tx, 1)
	require.NoError(t, err)
	require.Equal(t, got, a)
}

func TestAssertionChain_LeafCreationErrors(t *testing.T) {
	ctx := context.Background()
	chain := NewAssertionChain(ctx, util.NewArtificialTimeReference(), testChallengePeriod)
	badChain := NewAssertionChain(ctx, util.NewArtificialTimeReference(), testChallengePeriod+1)
	tx := &ActiveTx{txStatus: readWriteTxStatus}
	lc := chain.LatestConfirmed(tx)
	_, err := badChain.CreateLeaf(tx, lc, StateCommitment{}, common.BytesToAddress([]byte{}))
	require.ErrorIs(t, err, ErrWrongChain)
	_, err = chain.CreateLeaf(tx, lc, StateCommitment{}, common.BytesToAddress([]byte{}))
	require.ErrorIs(t, err, ErrInvalidOp)
}

func TestAssertion_ErrWrongState(t *testing.T) {
	ctx := context.Background()
	chain := NewAssertionChain(ctx, util.NewArtificialTimeReference(), testChallengePeriod)
	tx := &ActiveTx{txStatus: readWriteTxStatus}
	a := chain.LatestConfirmed(tx)
	require.ErrorIs(t, a.RejectForPrev(tx), ErrWrongState)
	require.ErrorIs(t, a.RejectForLoss(tx), ErrWrongState)
	require.ErrorIs(t, a.ConfirmForWin(tx), ErrWrongState)
}

func TestAssertion_ErrWrongPredecessorState(t *testing.T) {
	ctx := context.Background()
	chain := NewAssertionChain(ctx, util.NewArtificialTimeReference(), testChallengePeriod)
	staker := common.BytesToAddress([]byte{1})
	bigBalance := new(big.Int).Mul(AssertionStakeWei, big.NewInt(1000))
	tx := &ActiveTx{txStatus: readWriteTxStatus}
	chain.SetBalance(tx, staker, bigBalance)
	newA, err := chain.CreateLeaf(tx, chain.LatestConfirmed(tx), StateCommitment{Height: 1}, staker)
	require.NoError(t, err)
	require.ErrorIs(t, newA.RejectForPrev(tx), ErrWrongPredecessorState)
	require.ErrorIs(t, newA.ConfirmForWin(tx), ErrWrongPredecessorState)
}

func TestAssertion_ErrNotYet(t *testing.T) {
	ctx := context.Background()
	chain := NewAssertionChain(ctx, util.NewArtificialTimeReference(), testChallengePeriod)
	staker := common.BytesToAddress([]byte{1})
	bigBalance := new(big.Int).Mul(AssertionStakeWei, big.NewInt(1000))
	tx := &ActiveTx{txStatus: readWriteTxStatus}
	chain.SetBalance(tx, staker, bigBalance)
	newA, err := chain.CreateLeaf(tx, chain.LatestConfirmed(tx), StateCommitment{Height: 1}, staker)
	require.NoError(t, err)
	require.ErrorIs(t, newA.ConfirmNoRival(tx), ErrNotYet)
}

func TestAssertion_ErrInvalid(t *testing.T) {
	ctx := context.Background()
	chain := NewAssertionChain(ctx, util.NewArtificialTimeReference(), testChallengePeriod)
	staker := common.BytesToAddress([]byte{1})
	bigBalance := new(big.Int).Mul(AssertionStakeWei, big.NewInt(1000))
	tx := &ActiveTx{txStatus: readWriteTxStatus}
	chain.SetBalance(tx, staker, bigBalance)
	newA, err := chain.CreateLeaf(tx, chain.LatestConfirmed(tx), StateCommitment{Height: 1}, staker)
	require.NoError(t, err)
	newA.Prev = util.None[*Assertion]()
	require.ErrorIs(t, newA.RejectForPrev(tx), ErrInvalidOp)
	require.ErrorIs(t, newA.RejectForLoss(tx), ErrInvalidOp)
	require.ErrorIs(t, newA.ConfirmNoRival(tx), ErrInvalidOp)
	require.ErrorIs(t, newA.ConfirmForWin(tx), ErrInvalidOp)
}<|MERGE_RESOLUTION|>--- conflicted
+++ resolved
@@ -201,7 +201,6 @@
 	}
 }
 
-<<<<<<< HEAD
 func TestIsAtOneStepFork(t *testing.T) {
 	ctx, cancel := context.WithCancel(context.Background())
 	defer cancel()
@@ -392,10 +391,7 @@
 	require.NoError(t, err)
 }
 
-func TestBisectionChallengeGame(t *testing.T) {
-=======
 func TestAssertionChain_Bisect(t *testing.T) {
->>>>>>> 5e2ce6d2
 	ctx, cancel := context.WithCancel(context.Background())
 	defer cancel()
 
