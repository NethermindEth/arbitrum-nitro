package protocol

import (
	"context"
	"encoding/binary"
	"errors"
	"fmt"
	"math/big"
	"sync"
	"time"

	"github.com/OffchainLabs/new-rollup-exploration/util"
	"github.com/ethereum/go-ethereum/common"
	"github.com/ethereum/go-ethereum/crypto"
)

var (
	Gwei              = big.NewInt(1000000000)
	AssertionStakeWei = Gwei

	ErrWrongChain            = errors.New("wrong chain")
	ErrInvalid               = errors.New("invalid operation")
	ErrInvalidHeight         = errors.New("invalid block height")
	ErrVertexAlreadyExists   = errors.New("vertex already exists")
	ErrWrongState            = errors.New("vertex state does not allow this operation")
	ErrWrongPredecessorState = errors.New("predecessor state does not allow this operation")
	ErrNotYet                = errors.New("deadline has not yet passed")
	ErrNoWinnerYet           = errors.New("challenges does not yet have a winner")
	ErrPastDeadline          = errors.New("deadline has passed")
	ErrInsufficientBalance   = errors.New("insufficient balance")
	ErrNotImplemented        = errors.New("not yet implemented")
)

// OnChainProtocol defines an interface for interacting with the smart contract implementation
// of the assertion protocol, with methods to issue mutating transactions, make eth calls, create
// leafs in the protocol, issue challenges, and subscribe to chain events wrapped in simple abstractions.
type OnChainProtocol interface {
	ChainReader
	ChainWriter
	EventProvider
	AssertionManager
}

// ChainReader can make non-mutating calls to the on-chain protocol.
type ChainReader interface {
	ChallengePeriodLength() time.Duration
	AssertionBySequenceNumber(ctx context.Context, seqNum uint64) (*Assertion, error)
	NumAssertions() uint64
	Call(clo func(*AssertionChain) error) error
}

// ChainWriter can make mutating calls to the on-chain protocol.
type ChainWriter interface {
	Tx(clo func(*AssertionChain) error) error
}

// EventProvider allows subscribing to chain events for the on-chain protocol.
type EventProvider interface {
	SubscribeChainEvents(ctx context.Context, ch chan<- AssertionChainEvent)
}

// AssertionManager allows the creation of new leaves for a Staker with a State Commitment
// and a previous assertion.
type AssertionManager interface {
	LatestConfirmed() *Assertion
	CreateLeaf(prev *Assertion, commitment StateCommitment, staker common.Address) (*Assertion, error)
}

type AssertionChain struct {
	mutex           sync.RWMutex
	timeReference   util.TimeReference
	challengePeriod time.Duration
	confirmedLatest uint64
	assertions      []*Assertion
	dedupe          map[common.Hash]bool
	balances        *util.MapWithDefault[common.Address, *big.Int]
	feed            *EventFeed[AssertionChainEvent]
}

func (chain *AssertionChain) Tx(clo func(chain *AssertionChain) error) error {
	chain.mutex.Lock()
	defer chain.mutex.Unlock()
	return clo(chain)
}

func (chain *AssertionChain) Call(clo func(chain *AssertionChain) error) error {
	chain.mutex.RLock()
	defer chain.mutex.RUnlock()
	return clo(chain)
}

const (
	PendingAssertionState = iota
	ConfirmedAssertionState
	RejectedAssertionState
)

type AssertionState int

type Assertion struct {
	SequenceNum             uint64
	StateCommitment         StateCommitment
	Staker                  util.Option[common.Address]
	Prev                    util.Option[*Assertion]
	chain                   *AssertionChain
	status                  AssertionState
	isFirstChild            bool
	firstChildCreationTime  util.Option[time.Time]
	secondChildCreationTime util.Option[time.Time]
	challenge               util.Option[*Challenge]
}

type StateCommitment struct {
	Height    uint64
	StateRoot common.Hash
}

func (comm *StateCommitment) Hash() common.Hash {
	return crypto.Keccak256Hash(binary.BigEndian.AppendUint64([]byte{}, comm.Height), comm.StateRoot.Bytes())
}

func NewAssertionChain(ctx context.Context, timeRef util.TimeReference, challengePeriod time.Duration) *AssertionChain {
	genesis := &Assertion{
		chain:       nil,
		status:      ConfirmedAssertionState,
		SequenceNum: 0,
		StateCommitment: StateCommitment{
			Height:    0,
			StateRoot: common.Hash{},
		},
		Prev:                    util.EmptyOption[*Assertion](),
		isFirstChild:            false,
		firstChildCreationTime:  util.EmptyOption[time.Time](),
		secondChildCreationTime: util.EmptyOption[time.Time](),
		challenge:               util.EmptyOption[*Challenge](),
		Staker:                  util.EmptyOption[common.Address](),
	}
	chain := &AssertionChain{
		mutex:           sync.RWMutex{},
		timeReference:   timeRef,
		challengePeriod: challengePeriod,
		confirmedLatest: 0,
		assertions:      []*Assertion{genesis},
		dedupe:          make(map[common.Hash]bool), // no need to insert genesis assertion here
		balances:        util.NewMapWithDefaultAdvanced[common.Address, *big.Int](common.Big0, func(x *big.Int) bool { return x.Sign() == 0 }),
		feed:            NewEventFeed[AssertionChainEvent](ctx),
	}
	genesis.chain = chain
	return chain
}

func (chain *AssertionChain) GetBalance(addr common.Address) *big.Int {
	return chain.balances.Get(addr)
}

func (chain *AssertionChain) SetBalance(addr common.Address, balance *big.Int) {
	oldBalance := chain.balances.Get(addr)
	chain.balances.Set(addr, balance)
	chain.feed.Append(&SetBalanceEvent{Addr: addr, OldBalance: oldBalance, NewBalance: balance})
}

func (chain *AssertionChain) AddToBalance(addr common.Address, amount *big.Int) {
	chain.SetBalance(addr, new(big.Int).Add(chain.GetBalance(addr), amount))
}

func (chain *AssertionChain) DeductFromBalance(addr common.Address, amount *big.Int) error {
	balance := chain.GetBalance(addr)
	if balance.Cmp(amount) < 0 {
		return ErrInsufficientBalance
	}
	chain.SetBalance(addr, new(big.Int).Sub(balance, amount))
	return nil
}

func (chain *AssertionChain) ChallengePeriodLength() time.Duration {
	return chain.challengePeriod
}

func (chain *AssertionChain) LatestConfirmed() *Assertion {
	return chain.assertions[chain.confirmedLatest]
}

func (chain *AssertionChain) NumAssertions() uint64 {
	return uint64(len(chain.assertions))
}

func (chain *AssertionChain) AssertionBySequenceNumber(ctx context.Context, seqNum uint64) (*Assertion, error) {
	if seqNum >= uint64(len(chain.assertions)) {
		return nil, fmt.Errorf("sequencer number out of range %d >= %d", seqNum, len(chain.assertions))
	}
	return chain.assertions[seqNum], nil
}

func (chain *AssertionChain) SubscribeChainEvents(ctx context.Context, ch chan<- AssertionChainEvent) {
	chain.feed.Subscribe(ctx, ch)
}

func (chain *AssertionChain) CreateLeaf(prev *Assertion, commitment StateCommitment, staker common.Address) (*Assertion, error) {
	chain.mutex.Lock()
	defer chain.mutex.Unlock()
	if prev.chain != chain {
		return nil, ErrWrongChain
	}
	if prev.StateCommitment.Height >= commitment.Height {
		return nil, ErrInvalid
	}
	dedupeCode := crypto.Keccak256Hash(binary.BigEndian.AppendUint64(commitment.Hash().Bytes(), prev.SequenceNum))
	if chain.dedupe[dedupeCode] {
		return nil, ErrVertexAlreadyExists
	}

	if err := prev.Staker.IfLet(
		func(oldStaker common.Address) error {
			if staker != oldStaker {
				if err := chain.DeductFromBalance(staker, AssertionStakeWei); err != nil {
					return err
				}
<<<<<<< HEAD
				chain.AddToBalance(staker, AssertionStakeWei)
				prev.Staker = util.EmptyOption[common.Address]()
=======
				chain.AddToBalance(oldStaker, AssertionStakeWei)
				prev.staker = util.EmptyOption[common.Address]()
>>>>>>> c57d7149
			}
			return nil
		},
		func() error {
			if err := chain.DeductFromBalance(staker, AssertionStakeWei); err != nil {
				return err
			}
			return nil
		},
	); err != nil {
		return nil, err
	}

	leaf := &Assertion{
		chain:                   chain,
		status:                  PendingAssertionState,
		SequenceNum:             uint64(len(chain.assertions)),
		StateCommitment:         commitment,
		Prev:                    util.FullOption[*Assertion](prev),
		isFirstChild:            prev.firstChildCreationTime.IsEmpty(),
		firstChildCreationTime:  util.EmptyOption[time.Time](),
		secondChildCreationTime: util.EmptyOption[time.Time](),
		challenge:               util.EmptyOption[*Challenge](),
		Staker:                  util.FullOption[common.Address](staker),
	}
	if prev.firstChildCreationTime.IsEmpty() {
		prev.firstChildCreationTime = util.FullOption[time.Time](chain.timeReference.Get())
	} else if prev.secondChildCreationTime.IsEmpty() {
		prev.secondChildCreationTime = util.FullOption[time.Time](chain.timeReference.Get())
	}
	chain.assertions = append(chain.assertions, leaf)
	chain.dedupe[dedupeCode] = true
	chain.feed.Append(&CreateLeafEvent{
		PrevSeqNum:      prev.SequenceNum,
		SeqNum:          leaf.SequenceNum,
		StateCommitment: leaf.StateCommitment,
		Staker:          staker,
	})
	return leaf, nil
}

func (a *Assertion) RejectForPrev() error {
	if a.status != PendingAssertionState {
		return ErrWrongState
	}
	if a.Prev.IsEmpty() {
		return ErrInvalid
	}
	if a.Prev.OpenKnownFull().status != RejectedAssertionState {
		return ErrWrongPredecessorState
	}
	a.status = RejectedAssertionState
	a.chain.feed.Append(&RejectEvent{
		SeqNum: a.SequenceNum,
	})
	return nil
}

func (a *Assertion) RejectForLoss() error {
	if a.status != PendingAssertionState {
		return ErrWrongState
	}
	if a.Prev.IsEmpty() {
		return ErrInvalid
	}
	chal := a.Prev.OpenKnownFull().challenge
	if chal.IsEmpty() {
		return util.ErrOptionIsEmpty
	}
	winner, err := chal.OpenKnownFull().Winner()
	if err != nil {
		return err
	}
	if winner == a {
		return ErrInvalid
	}
	a.status = RejectedAssertionState
	a.chain.feed.Append(&RejectEvent{
		SeqNum: a.SequenceNum,
	})
	return nil
}

func (a *Assertion) ConfirmNoRival() error {
	if a.status != PendingAssertionState {
		return ErrWrongState
	}
	if a.Prev.IsEmpty() {
		return ErrInvalid
	}
	prev := a.Prev.OpenKnownFull()
	if prev.status != ConfirmedAssertionState {
		return ErrWrongPredecessorState
	}
	if !prev.secondChildCreationTime.IsEmpty() {
		return ErrInvalid
	}
	if !a.chain.timeReference.Get().After(prev.firstChildCreationTime.OpenKnownFull().Add(a.chain.challengePeriod)) {
		return ErrNotYet
	}
	a.status = ConfirmedAssertionState
	a.chain.confirmedLatest = a.SequenceNum
	a.chain.feed.Append(&ConfirmEvent{
		SeqNum: a.SequenceNum,
	})
	if !a.Staker.IsEmpty() {
		a.chain.AddToBalance(a.Staker.OpenKnownFull(), AssertionStakeWei)
		a.Staker = util.EmptyOption[common.Address]()
	}
	return nil
}

func (a *Assertion) ConfirmForWin() error {
	if a.status != PendingAssertionState {
		return ErrWrongState
	}
	if a.Prev.IsEmpty() {
		return ErrInvalid
	}
	prev := a.Prev.OpenKnownFull()
	if prev.status != ConfirmedAssertionState {
		return ErrWrongPredecessorState
	}
	if prev.challenge.IsEmpty() {
		return ErrWrongPredecessorState
	}
	winner, err := prev.challenge.OpenKnownFull().Winner()
	if err != nil {
		return err
	}
	if winner != a {
		return ErrInvalid
	}
	a.status = ConfirmedAssertionState
	a.chain.confirmedLatest = a.SequenceNum
	a.chain.feed.Append(&ConfirmEvent{
		SeqNum: a.SequenceNum,
	})
	return nil
}

type Challenge struct {
	parent            *Assertion
	winner            *Assertion
	root              *ChallengeVertex
	latestConfirmed   *ChallengeVertex
	creationTime      time.Time
	includedHistories map[common.Hash]bool
	nextSequenceNum   uint64
	feed              *EventFeed[ChallengeEvent]
}

func (parent *Assertion) CreateChallenge(ctx context.Context) (*Challenge, error) {
	if parent.status != PendingAssertionState && parent.chain.LatestConfirmed() != parent {
		return nil, ErrWrongState
	}
	if !parent.challenge.IsEmpty() {
		return nil, ErrInvalid
	}
	if parent.secondChildCreationTime.IsEmpty() {
		return nil, ErrInvalid
	}
	root := &ChallengeVertex{
		challenge:   nil,
		sequenceNum: 0,
		isLeaf:      false,
		status:      ConfirmedAssertionState,
		commitment: util.HistoryCommitment{
			Height: 0,
			Merkle: common.Hash{},
		},
		prev:                 nil,
		presumptiveSuccessor: nil,
		psTimer:              util.NewCountUpTimer(parent.chain.timeReference),
		subChallenge:         nil,
	}
	ret := &Challenge{
		parent:            parent,
		winner:            nil,
		root:              root,
		latestConfirmed:   root,
		creationTime:      parent.chain.timeReference.Get(),
		includedHistories: make(map[common.Hash]bool),
		nextSequenceNum:   1,
		feed:              NewEventFeed[ChallengeEvent](ctx),
	}
	root.challenge = ret
	ret.includedHistories[root.commitment.Hash()] = true
	parent.challenge = util.FullOption[*Challenge](ret)
	parent.chain.feed.Append(&StartChallengeEvent{
		ParentSeqNum: parent.SequenceNum,
	})
	return ret, nil
}

func (chal *Challenge) AddLeaf(assertion *Assertion, history util.HistoryCommitment) (*ChallengeVertex, error) {
	if assertion.Prev.IsEmpty() {
		return nil, ErrInvalid
	}
	prev := assertion.Prev.OpenKnownFull()
	if prev != chal.parent {
		return nil, ErrInvalid
	}
	if chal.Completed() {
		return nil, ErrWrongState
	}
	chain := assertion.chain
	if !chal.root.eligibleForNewSuccessor() {
		return nil, ErrPastDeadline
	}

	timer := util.NewCountUpTimer(chain.timeReference)
	if assertion.isFirstChild {
		delta := prev.secondChildCreationTime.OpenKnownFull().Sub(prev.firstChildCreationTime.OpenKnownFull())
		timer.Set(delta)
	}
	leaf := &ChallengeVertex{
		challenge:            chal,
		sequenceNum:          chal.nextSequenceNum,
		isLeaf:               true,
		status:               PendingAssertionState,
		commitment:           history,
		prev:                 chal.root,
		presumptiveSuccessor: nil,
		psTimer:              timer,
		subChallenge:         nil,
		winnerIfConfirmed:    assertion,
	}
	chal.nextSequenceNum++
	chal.root.maybeNewPresumptiveSuccessor(leaf)
	chal.feed.Append(&ChallengeLeafEvent{
		SequenceNum:       leaf.sequenceNum,
		WinnerIfConfirmed: assertion.SequenceNum,
		History:           history,
		BecomesPS:         leaf.prev.presumptiveSuccessor == leaf,
	})
	return leaf, nil
}

func (chal *Challenge) Completed() bool {
	return chal.winner != nil
}

func (chal *Challenge) Winner() (*Assertion, error) {
	if chal.winner == nil {
		return nil, ErrNoWinnerYet
	}
	return chal.winner, nil
}

type ChallengeVertex struct {
	challenge            *Challenge
	sequenceNum          uint64 // unique within the challenge
	isLeaf               bool
	status               AssertionState
	commitment           util.HistoryCommitment
	prev                 *ChallengeVertex
	presumptiveSuccessor *ChallengeVertex
	psTimer              *util.CountUpTimer
	subChallenge         *SubChallenge
	winnerIfConfirmed    *Assertion
}

func (vertex *ChallengeVertex) eligibleForNewSuccessor() bool {
	return vertex.presumptiveSuccessor == nil || vertex.presumptiveSuccessor.psTimer.Get() <= vertex.challenge.parent.chain.challengePeriod
}

func (vertex *ChallengeVertex) maybeNewPresumptiveSuccessor(succ *ChallengeVertex) {
	if vertex.presumptiveSuccessor != nil && succ.commitment.Height < vertex.presumptiveSuccessor.commitment.Height {
		vertex.presumptiveSuccessor.psTimer.Stop()
		vertex.presumptiveSuccessor = nil
	}
	if vertex.presumptiveSuccessor == nil {
		vertex.presumptiveSuccessor = succ
		succ.psTimer.Start()
	}
}

func (vertex *ChallengeVertex) isPresumptiveSuccessor() bool {
	return vertex.prev == nil || vertex.prev.presumptiveSuccessor == vertex
}

func (vertex *ChallengeVertex) requiredBisectionHeight() (uint64, error) {
	return util.BisectionPoint(vertex.prev.commitment.Height, vertex.commitment.Height)
}

func (vertex *ChallengeVertex) Bisect(history util.HistoryCommitment, proof []common.Hash) (*ChallengeVertex, error) {
	if vertex.isPresumptiveSuccessor() {
		return nil, ErrWrongState
	}
	if !vertex.prev.eligibleForNewSuccessor() {
		return nil, ErrPastDeadline
	}
	if vertex.challenge.includedHistories[history.Hash()] {
		return nil, ErrVertexAlreadyExists
	}
	bisectionHeight, err := vertex.requiredBisectionHeight()
	if err != nil {
		return nil, err
	}
	if bisectionHeight != history.Height {
		return nil, ErrInvalidHeight
	}
	if err := util.VerifyPrefixProof(history, vertex.commitment, proof); err != nil {
		return nil, err
	}

	vertex.psTimer.Stop()
	newVertex := &ChallengeVertex{
		challenge:            vertex.challenge,
		sequenceNum:          vertex.challenge.nextSequenceNum,
		isLeaf:               false,
		commitment:           history,
		prev:                 vertex.prev,
		presumptiveSuccessor: nil,
		psTimer:              vertex.psTimer.Clone(),
	}
	newVertex.challenge.nextSequenceNum++
	newVertex.maybeNewPresumptiveSuccessor(vertex)
	newVertex.prev.maybeNewPresumptiveSuccessor(newVertex)
	newVertex.challenge.includedHistories[history.Hash()] = true
	newVertex.challenge.feed.Append(&ChallengeBisectEvent{
		FromSequenceNum: vertex.sequenceNum,
		SequenceNum:     newVertex.sequenceNum,
		History:         newVertex.commitment,
		BecomesPS:       newVertex.prev.presumptiveSuccessor == newVertex,
	})
	return newVertex, nil
}

func (vertex *ChallengeVertex) Merge(newPrev *ChallengeVertex, proof []common.Hash) error {
	if !newPrev.eligibleForNewSuccessor() {
		return ErrPastDeadline
	}
	if vertex.prev != newPrev.prev {
		return ErrInvalid
	}
	if vertex.commitment.Height <= newPrev.commitment.Height {
		return ErrInvalidHeight
	}
	if err := util.VerifyPrefixProof(newPrev.commitment, vertex.commitment, proof); err != nil {
		return err
	}

	vertex.prev = newPrev
	newPrev.psTimer.Add(vertex.psTimer.Get())
	newPrev.maybeNewPresumptiveSuccessor(vertex)
	vertex.challenge.feed.Append(&ChallengeMergeEvent{
		DeeperSequenceNum:    vertex.sequenceNum,
		ShallowerSequenceNum: newPrev.sequenceNum,
		BecomesPS:            newPrev.presumptiveSuccessor == vertex,
	})
	return nil
}

func (vertex *ChallengeVertex) ConfirmForSubChallengeWin() error {
	if vertex.status != PendingAssertionState {
		return ErrWrongState
	}
	if vertex.prev.status != ConfirmedAssertionState {
		return ErrWrongPredecessorState
	}
	subChal := vertex.prev.subChallenge
	if subChal == nil || subChal.winner != vertex {
		return ErrInvalid
	}
	vertex._confirm()
	return nil
}

func (vertex *ChallengeVertex) ConfirmForPsTimer() error {
	if vertex.status != PendingAssertionState {
		return ErrWrongState
	}
	if vertex.prev.status != ConfirmedAssertionState {
		return ErrWrongPredecessorState
	}
	if vertex.psTimer.Get() <= vertex.challenge.parent.chain.challengePeriod {
		return ErrNotYet
	}
	vertex._confirm()
	return nil
}

func (vertex *ChallengeVertex) ConfirmForChallengeDeadline() error {
	if vertex.status != PendingAssertionState {
		return ErrWrongState
	}
	if vertex.prev.status != ConfirmedAssertionState {
		return ErrWrongPredecessorState
	}
	chain := vertex.challenge.parent.chain
	chalPeriod := chain.challengePeriod
	if !chain.timeReference.Get().After(vertex.challenge.creationTime.Add(2 * chalPeriod)) {
		return ErrNotYet
	}
	vertex._confirm()
	return nil
}

func (vertex *ChallengeVertex) _confirm() {
	vertex.status = ConfirmedAssertionState
	if vertex.isLeaf {
		vertex.challenge.winner = vertex.winnerIfConfirmed
	}
}

func (vertex *ChallengeVertex) CreateSubChallenge() error {
	if vertex.subChallenge != nil {
		return ErrVertexAlreadyExists
	}
	if vertex.status == ConfirmedAssertionState {
		return ErrWrongState
	}
	vertex.subChallenge = &SubChallenge{
		parent: vertex,
		winner: nil,
	}
	return nil
}

type SubChallenge struct {
	parent *ChallengeVertex
	winner *ChallengeVertex
}

func (sc *SubChallenge) SetWinner(winner *ChallengeVertex) error {
	if sc.winner != nil {
		return ErrInvalid
	}
	if winner.prev != sc.parent {
		return ErrInvalid
	}
	sc.winner = winner
	return nil
}<|MERGE_RESOLUTION|>--- conflicted
+++ resolved
@@ -215,13 +215,8 @@
 				if err := chain.DeductFromBalance(staker, AssertionStakeWei); err != nil {
 					return err
 				}
-<<<<<<< HEAD
-				chain.AddToBalance(staker, AssertionStakeWei)
+				chain.AddToBalance(oldStaker, AssertionStakeWei)
 				prev.Staker = util.EmptyOption[common.Address]()
-=======
-				chain.AddToBalance(oldStaker, AssertionStakeWei)
-				prev.staker = util.EmptyOption[common.Address]()
->>>>>>> c57d7149
 			}
 			return nil
 		},
