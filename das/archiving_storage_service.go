--- conflicted
+++ resolved
@@ -180,31 +180,4 @@
 
 func (serv *ArchivingSimpleDASReader) GetArchiverError() error {
 	return serv.wrapped.GetArchiverError()
-<<<<<<< HEAD
-=======
-}
-
-type limitedStorageService struct {
-	arbstate.SimpleDASReader
-}
-
-func (lss *limitedStorageService) Put(ctx context.Context, data []byte, expiration uint64) error {
-	return errors.New("invalid operation")
-}
-
-func (lss *limitedStorageService) Sync(ctx context.Context) error {
-	return errors.New("invalid operation")
-}
-
-func (lss *limitedStorageService) Close(ctx context.Context) error {
-	return errors.New("invalid operation")
-}
-
-func (lss *limitedStorageService) ExpirationPolicy(ctx context.Context) ExpirationPolicy {
-	return -1
-}
-
-func (lss *limitedStorageService) String() string {
-	return ""
->>>>>>> e04f4fd0
 }