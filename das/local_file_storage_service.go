--- conflicted
+++ resolved
@@ -47,25 +47,21 @@
 
 func (s *LocalFileStorageService) GetByHash(ctx context.Context, key []byte) ([]byte, error) {
 	log.Trace("das.LocalFileStorageService.GetByHash", "key", pretty.FirstFewBytes(key), "this", s)
-<<<<<<< HEAD
 	pathname := s.dataDir + "/" + EncodeStorageServiceKey(key)
-	res, err := os.ReadFile(pathname)
+	data, err := os.ReadFile(pathname)
 	if err != nil {
 		// Just for backward compatability.
 		pathname = s.dataDir + "/" + base32.StdEncoding.EncodeToString(key)
-		return os.ReadFile(pathname)
-	}
-	return res, nil
-=======
-	pathname := s.dataDir + "/" + base32.StdEncoding.EncodeToString(key)
-	data, err := os.ReadFile(pathname)
-	if err != nil {
-		if errors.Is(err, os.ErrNotExist) {
-			return nil, ErrNotFound
+		data, err = os.ReadFile(pathname)
+		if err != nil {
+			if errors.Is(err, os.ErrNotExist) {
+				return nil, ErrNotFound
+			}
+			return nil, err
 		}
+		return data, nil
 	}
 	return data, nil
->>>>>>> b2c1c249
 }
 
 func (s *LocalFileStorageService) Put(ctx context.Context, data []byte, timeout uint64) error {
