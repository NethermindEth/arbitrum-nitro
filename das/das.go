--- conflicted
+++ resolved
@@ -54,12 +54,8 @@
 }
 
 var DefaultDataAvailabilityConfig = DataAvailabilityConfig{
-<<<<<<< HEAD
-	ModeImpl: OnchainDataAvailabilityString,
-=======
-	ModeImpl:           "onchain",
+	ModeImpl:           OnchainDataAvailabilityString,
 	StoreSignerAddress: "",
->>>>>>> a2b9435e
 }
 
 func (c *DataAvailabilityConfig) Mode() (DataAvailabilityMode, error) {
