--- conflicted
+++ resolved
@@ -313,7 +313,6 @@
 /// Caches the length of the most recent EVM return data
 pub(crate) static mut RETURN_DATA_SIZE: CachedOption<usize> = CachedOption::new(return_data_size);
 
-<<<<<<< HEAD
 pub(crate) static mut CACHED_INK_PRICE: CachedResult<u64, fn() -> u64> = CachedResult {
     value: None,
     callback: || unsafe { tx_ink_price() },
@@ -322,12 +321,6 @@
 pub(crate) struct CachedResult<T: Copy, CB: Fn() -> T> {
     pub(crate) value: Option<T>,
     pub(crate) callback: CB,
-=======
-/// Caches a value to avoid paying for hostio invocations.
-pub(crate) struct CachedOption<T: Copy> {
-    value: Option<T>,
-    loader: unsafe extern "C" fn() -> T,
->>>>>>> f15ff8b9
 }
 
 impl<T: Copy> CachedOption<T> {
