[package]
name = "arbutil"
version = "0.1.0"
edition = "2021"

[dependencies]
<<<<<<< HEAD
=======
sha3 = "0.10.5"
siphasher = "0.3.10"
>>>>>>> 4900e37c

[features]
wavm = []<|MERGE_RESOLUTION|>--- conflicted
+++ resolved
@@ -4,11 +4,8 @@
 edition = "2021"
 
 [dependencies]
-<<<<<<< HEAD
-=======
 sha3 = "0.10.5"
 siphasher = "0.3.10"
->>>>>>> 4900e37c
 
 [features]
 wavm = []