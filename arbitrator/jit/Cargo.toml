[package]
name = "jit"
version = "0.1.0"
edition = "2021"

[dependencies]
arbutil = { path = "../arbutil/" }
brotli = { path = "../brotli/", features = ["wasmer_traits"] }
caller-env = { path = "../caller-env/", features = ["wasmer_traits"] }
prover = { path = "../prover/", default-features = false, features = ["native"] }
stylus = { path = "../stylus/", default-features = false }
wasmer = { path = "../tools/wasmer/lib/api/" }
wasmer-compiler-llvm = { path = "../tools/wasmer/lib/compiler-llvm/", optional = true }
wasmer-compiler-cranelift = { path = "../tools/wasmer/lib/compiler-cranelift/" }
eyre = "0.6.5"
parking_lot = "0.12.1"
rand = { version = "0.8.4", default-features = false }
rand_pcg = { version = "0.3.1", default-features = false }
thiserror = "1.0.33"
hex = "0.4.3"
structopt = "0.3.26"
sha3 = "0.9.1"
libc = "0.2.132"
<<<<<<< HEAD
=======
ouroboros = "0.16.0"
sha2 = "0.9.9"
>>>>>>> c84507be

[features]
llvm = ["dep:wasmer-compiler-llvm"]<|MERGE_RESOLUTION|>--- conflicted
+++ resolved
@@ -21,11 +21,7 @@
 structopt = "0.3.26"
 sha3 = "0.9.1"
 libc = "0.2.132"
-<<<<<<< HEAD
-=======
-ouroboros = "0.16.0"
 sha2 = "0.9.9"
->>>>>>> c84507be
 
 [features]
 llvm = ["dep:wasmer-compiler-llvm"]