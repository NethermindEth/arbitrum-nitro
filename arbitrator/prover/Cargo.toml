[package]
name = "prover"
version = "0.1.0"
edition = "2021"
publish = false

[dependencies]
bincode = "1.3.3"
brotli2 = "0.3.2"
digest = "0.9.0"
eyre = "0.6.5"
fnv = "1.0.7"
hex = "0.4.3"
libc = "0.2.108"
nom = "7.0.0"
nom-leb128 = "0.2.0"
num = "0.4"
rayon = "1.5.1"
rustc-demangle = "0.1.21"
serde = { version = "1.0.130", features = ["derive", "rc"] }
serde_json = "1.0.67"
sha3 = "0.9.1"
static_assertions = "1.1.0"
structopt = "0.3.23"
serde_with = "1.12.1"
<<<<<<< HEAD
arbutil = { path = "../arbutil/" }
wasmer = { path = "../wasm-upstream/wasmer/lib/api/", optional = true }
wasmer-types = { path = "../wasm-upstream/wasmer/lib/types" }
=======
smallvec = { version = "1.10.0", features = ["serde"] }
>>>>>>> 2d8e78ce

[lib]
name = "prover"
crate-type = ["staticlib", "lib"]

[features]
default = ["native"]
native = ["dep:wasmer"]<|MERGE_RESOLUTION|>--- conflicted
+++ resolved
@@ -23,13 +23,10 @@
 static_assertions = "1.1.0"
 structopt = "0.3.23"
 serde_with = "1.12.1"
-<<<<<<< HEAD
+smallvec = { version = "1.10.0", features = ["serde"] }
 arbutil = { path = "../arbutil/" }
 wasmer = { path = "../wasm-upstream/wasmer/lib/api/", optional = true }
 wasmer-types = { path = "../wasm-upstream/wasmer/lib/types" }
-=======
-smallvec = { version = "1.10.0", features = ["serde"] }
->>>>>>> 2d8e78ce
 
 [lib]
 name = "prover"
