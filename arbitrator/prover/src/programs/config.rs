// Copyright 2022-2023, Offchain Labs, Inc.
// For license information, see https://github.com/nitro/blob/master/LICENSE

use eyre::{bail, Result};
use std::fmt::Debug;
use wasmer_types::Bytes;
use wasmparser::Operator;

#[cfg(feature = "native")]
use {
    super::{
        counter::Counter, depth::DepthChecker, heap::HeapBound, meter::Meter, start::StartMover,
        MiddlewareWrapper,
    },
    std::sync::Arc,
    wasmer::{CompilerConfig, Store},
    wasmer_compiler_singlepass::Singlepass,
};

pub type OpCosts = fn(&Operator) -> u64;

<<<<<<< HEAD
#[repr(C)]
#[derive(Clone, Default)]
pub struct StylusDebugConfig {}

#[repr(C)]
=======
>>>>>>> ef1614cf
#[derive(Clone)]
pub struct StylusConfig {
    pub version: u32,   // requires recompilation
    pub costs: OpCosts, // requires recompilation
    pub start_gas: u64,
    pub heap_bound: Bytes, // requires recompilation
    pub depth: DepthParams,
    pub pricing: PricingParams,
    pub debug: Option<StylusDebugConfig>,
}

#[derive(Clone, Copy, Debug)]
pub struct DepthParams {
    pub max_depth: u32,
    pub max_frame_size: u32, // requires recompilation
}

#[derive(Clone, Copy, Debug, Default)]
pub struct PricingParams {
    /// The price of wasm gas, measured in bips of an evm gas
    pub wasm_gas_price: u64,
    /// The amount of wasm gas one pays to do a user_host call
    pub hostio_cost: u64,
}

impl Default for StylusConfig {
    fn default() -> Self {
        let costs = |_: &Operator| 0;
        Self {
            version: 0,
            costs,
            start_gas: 0,
            heap_bound: Bytes(u32::MAX as usize),
            depth: DepthParams::default(),
            pricing: PricingParams::default(),
            debug: None,
        }
    }
}

impl Default for DepthParams {
    fn default() -> Self {
        Self {
            max_depth: u32::MAX,
            max_frame_size: u32::MAX,
        }
    }
}

impl StylusConfig {
    pub fn version(version: u32) -> Self {
        let mut config = Self::default();
        config.version = version;

        match version {
            0 => {}
            1 => {
                // TODO: settle on reasonable values for the v1 release
                config.costs = |_| 1;
                config.heap_bound = Bytes(2 * 1024 * 1024);
                config.depth.max_depth = 1 * 1024 * 1024;
            }
            _ => panic!("no config exists for Stylus version {version}"),
        };
        config
    }

    pub fn add_debug_params(&mut self) {
        self.debug = Some(StylusDebugConfig::default())
    }
}

impl DepthParams {
    pub fn new(max_depth: u32, max_frame_size: u32) -> Self {
        Self {
            max_depth,
            max_frame_size,
        }
    }
}

#[allow(clippy::inconsistent_digit_grouping)]
impl PricingParams {
    pub fn new(wasm_gas_price: u64, hostio_cost: u64) -> Self {
        Self {
            wasm_gas_price,
            hostio_cost,
        }
    }

    pub fn evm_to_wasm(&self, evm_gas: u64) -> Result<u64> {
        if self.wasm_gas_price == 0 {
            bail!("gas price is zero");
        }
        Ok(evm_gas.saturating_mul(100_00) / self.wasm_gas_price)
    }

    pub fn wasm_to_evm(&self, wasm_gas: u64) -> u64 {
        wasm_gas.saturating_mul(self.wasm_gas_price) / 100_00
    }
}

impl StylusConfig {
<<<<<<< HEAD
    pub fn new(
        costs: OpCosts,
        start_gas: u64,
        max_depth: u32,
        heap_bound: Bytes,
        wasm_gas_price: u64,
        hostio_cost: u64,
        debug: Option<StylusDebugConfig>,
    ) -> Result<Self> {
        let pricing = PricingParams::new(wasm_gas_price, hostio_cost);
        Pages::try_from(heap_bound)?; // ensure the limit represents a number of pages
        Ok(Self {
            costs,
            start_gas,
            max_depth,
            heap_bound,
            pricing,
            debug,
        })
    }

=======
>>>>>>> ef1614cf
    #[cfg(feature = "native")]
    pub fn store(&self) -> Store {
        let mut compiler = Singlepass::new();
        compiler.canonicalize_nans(true);
        compiler.enable_verifier();

        let meter = MiddlewareWrapper::new(Meter::new(self.costs, self.start_gas));
        let depth = MiddlewareWrapper::new(DepthChecker::new(self.depth));
        let bound = MiddlewareWrapper::new(HeapBound::new(self.heap_bound).unwrap()); // checked in new()
        let start = MiddlewareWrapper::new(StartMover::default());

        // add the instrumentation in the order of application
        // note: this must be consistent with the prover
        compiler.push_middleware(Arc::new(meter));
        compiler.push_middleware(Arc::new(depth));
        compiler.push_middleware(Arc::new(bound));
        compiler.push_middleware(Arc::new(start));

        if let Some(_debug) = &self.debug {
            let counter = Counter::new();
            compiler.push_middleware(Arc::new(MiddlewareWrapper::new(counter)));
        }

        Store::new(compiler)
    }
}

impl Debug for StylusConfig {
    fn fmt(&self, f: &mut std::fmt::Formatter<'_>) -> std::fmt::Result {
        f.debug_struct("StylusConfig")
            .field("costs", &"λ(op) -> u64")
            .field("start_gas", &self.start_gas)
            .field("heap_bound", &self.heap_bound)
            .field("depth", &self.depth)
            .field("pricing", &self.pricing)
            .finish()
    }
}<|MERGE_RESOLUTION|>--- conflicted
+++ resolved
@@ -19,14 +19,9 @@
 
 pub type OpCosts = fn(&Operator) -> u64;
 
-<<<<<<< HEAD
-#[repr(C)]
 #[derive(Clone, Default)]
 pub struct StylusDebugConfig {}
 
-#[repr(C)]
-=======
->>>>>>> ef1614cf
 #[derive(Clone)]
 pub struct StylusConfig {
     pub version: u32,   // requires recompilation
@@ -130,30 +125,6 @@
 }
 
 impl StylusConfig {
-<<<<<<< HEAD
-    pub fn new(
-        costs: OpCosts,
-        start_gas: u64,
-        max_depth: u32,
-        heap_bound: Bytes,
-        wasm_gas_price: u64,
-        hostio_cost: u64,
-        debug: Option<StylusDebugConfig>,
-    ) -> Result<Self> {
-        let pricing = PricingParams::new(wasm_gas_price, hostio_cost);
-        Pages::try_from(heap_bound)?; // ensure the limit represents a number of pages
-        Ok(Self {
-            costs,
-            start_gas,
-            max_depth,
-            heap_bound,
-            pricing,
-            debug,
-        })
-    }
-
-=======
->>>>>>> ef1614cf
     #[cfg(feature = "native")]
     pub fn store(&self) -> Store {
         let mut compiler = Singlepass::new();
