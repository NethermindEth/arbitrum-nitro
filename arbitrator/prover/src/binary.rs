// Copyright 2021-2022, Offchain Labs, Inc.
// For license information, see https://github.com/nitro/blob/master/LICENSE

use crate::value::{ArbValueType, FunctionType, IntegerValType, Value as LirValue};
use eyre::{bail, ensure, Result};
use fnv::FnvHashMap as HashMap;
use nom::{
    branch::alt,
    bytes::complete::tag,
    combinator::{all_consuming, map, value},
    sequence::{preceded, tuple},
};
<<<<<<< HEAD
use std::{convert::TryInto, hash::Hash, str::FromStr};
use wasmparser::{
    Data, Element, Export, Global, Import, MemoryType, Name, NameSectionReader, Naming, Operator,
    Parser, Payload, TableType, TypeDef,
};
=======
use nom_leb128::{leb128_i32, leb128_i64, leb128_u32};
use serde::{Deserialize, Serialize};
use std::{hash::Hash, str::FromStr};

type IResult<'a, O> = nom::IResult<&'a [u8], O, VerboseError<&'a [u8]>>;

#[derive(Clone, Copy, Debug, PartialEq, Eq)]
pub enum BlockType {
    Empty,
    ValueType(ValueType),
    TypeIndex(u32),
}

#[derive(Clone, Copy, Debug, PartialEq)]
pub struct MemoryArg {
    pub alignment: u32,
    pub offset: u32,
}
>>>>>>> 06b667d6

#[derive(Clone, Copy, Debug, PartialEq, Eq, Hash)]
pub enum FloatType {
    F32,
    F64,
}

#[derive(Clone, Copy, Debug, PartialEq, Eq, Hash)]
pub enum FloatUnOp {
    Abs,
    Neg,
    Ceil,
    Floor,
    Trunc,
    Nearest,
    Sqrt,
}

#[derive(Clone, Copy, Debug, PartialEq, Eq, Hash)]
pub enum FloatBinOp {
    Add,
    Sub,
    Mul,
    Div,
    Min,
    Max,
    CopySign,
}

#[derive(Clone, Copy, Debug, PartialEq, Eq, Hash)]
pub enum FloatRelOp {
    Eq,
    Ne,
    Lt,
    Gt,
    Le,
    Ge,
}

#[derive(Clone, Copy, Debug, PartialEq, Eq, Hash)]
pub enum FloatInstruction {
    UnOp(FloatType, FloatUnOp),
    BinOp(FloatType, FloatBinOp),
    RelOp(FloatType, FloatRelOp),
    TruncIntOp(IntegerValType, FloatType, bool),
    ConvertIntOp(FloatType, IntegerValType, bool),
    F32DemoteF64,
    F64PromoteF32,
}

impl FloatInstruction {
    pub fn signature(&self) -> FunctionType {
        match *self {
            FloatInstruction::UnOp(t, _) => FunctionType::new(vec![t.into()], vec![t.into()]),
            FloatInstruction::BinOp(t, _) => FunctionType::new(vec![t.into(); 2], vec![t.into()]),
            FloatInstruction::RelOp(t, _) => {
                FunctionType::new(vec![t.into(); 2], vec![ArbValueType::I32])
            }
            FloatInstruction::TruncIntOp(i, f, _) => {
                FunctionType::new(vec![f.into()], vec![i.into()])
            }
            FloatInstruction::ConvertIntOp(f, i, _) => {
                FunctionType::new(vec![i.into()], vec![f.into()])
            }
            FloatInstruction::F32DemoteF64 => {
                FunctionType::new(vec![ArbValueType::F64], vec![ArbValueType::F32])
            }
            FloatInstruction::F64PromoteF32 => {
                FunctionType::new(vec![ArbValueType::F32], vec![ArbValueType::F64])
            }
        }
    }
}

impl FromStr for FloatInstruction {
    type Err = String;

    fn from_str(s: &str) -> Result<Self, Self::Err> {
        type IResult<'a, T> = nom::IResult<&'a str, T, nom::error::Error<&'a str>>;

        fn parse_fp_type(s: &str) -> IResult<FloatType> {
            alt((
                value(FloatType::F32, tag("f32")),
                value(FloatType::F64, tag("f64")),
            ))(s)
        }

        fn parse_signedness(s: &str) -> IResult<bool> {
            alt((value(true, tag("s")), value(false, tag("u"))))(s)
        }

        fn parse_int_type(s: &str) -> IResult<IntegerValType> {
            alt((
                value(IntegerValType::I32, tag("i32")),
                value(IntegerValType::I64, tag("i64")),
            ))(s)
        }

        fn parse_un_op(s: &str) -> IResult<FloatUnOp> {
            alt((
                value(FloatUnOp::Abs, tag("abs")),
                value(FloatUnOp::Neg, tag("neg")),
                value(FloatUnOp::Ceil, tag("ceil")),
                value(FloatUnOp::Floor, tag("floor")),
                value(FloatUnOp::Trunc, tag("trunc")),
                value(FloatUnOp::Nearest, tag("nearest")),
                value(FloatUnOp::Sqrt, tag("sqrt")),
            ))(s)
        }

        fn parse_bin_op(s: &str) -> IResult<FloatBinOp> {
            alt((
                value(FloatBinOp::Add, tag("add")),
                value(FloatBinOp::Sub, tag("sub")),
                value(FloatBinOp::Mul, tag("mul")),
                value(FloatBinOp::Div, tag("div")),
                value(FloatBinOp::Min, tag("min")),
                value(FloatBinOp::Max, tag("max")),
                value(FloatBinOp::CopySign, tag("copysign")),
            ))(s)
        }

        fn parse_rel_op(s: &str) -> IResult<FloatRelOp> {
            alt((
                value(FloatRelOp::Eq, tag("eq")),
                value(FloatRelOp::Ne, tag("ne")),
                value(FloatRelOp::Lt, tag("lt")),
                value(FloatRelOp::Gt, tag("gt")),
                value(FloatRelOp::Le, tag("le")),
                value(FloatRelOp::Ge, tag("ge")),
            ))(s)
        }

        let inst = alt((
            map(
                all_consuming(tuple((parse_fp_type, tag("_"), parse_un_op))),
                |(t, _, o)| FloatInstruction::UnOp(t, o),
            ),
            map(
                all_consuming(tuple((parse_fp_type, tag("_"), parse_bin_op))),
                |(t, _, o)| FloatInstruction::BinOp(t, o),
            ),
            map(
                all_consuming(tuple((parse_fp_type, tag("_"), parse_rel_op))),
                |(t, _, o)| FloatInstruction::RelOp(t, o),
            ),
            map(
                all_consuming(tuple((
                    parse_int_type,
                    tag("_trunc_"),
                    parse_fp_type,
                    tag("_"),
                    parse_signedness,
                ))),
                |(i, _, f, _, s)| FloatInstruction::TruncIntOp(i, f, s),
            ),
            map(
                all_consuming(tuple((
                    parse_fp_type,
                    tag("_convert_"),
                    parse_int_type,
                    tag("_"),
                    parse_signedness,
                ))),
                |(f, _, i, _, s)| FloatInstruction::ConvertIntOp(f, i, s),
            ),
            value(
                FloatInstruction::F32DemoteF64,
                all_consuming(tag("f32_demote_f64")),
            ),
            value(
                FloatInstruction::F64PromoteF32,
                all_consuming(tag("f64_promote_f32")),
            ),
        ));

        let res = preceded(tag("wavm__"), inst)(s);

        res.map(|(_, i)| i).map_err(|e| e.to_string())
    }
}

pub fn op_as_const(op: Operator) -> Result<LirValue> {
    match op {
        Operator::I32Const { value } => Ok(LirValue::I32(value as u32)),
        Operator::I64Const { value } => Ok(LirValue::I64(value as u64)),
        Operator::F32Const { value } => Ok(LirValue::F32(f32::from_bits(value.bits()))),
        Operator::F64Const { value } => Ok(LirValue::F64(f64::from_bits(value.bits()))),
        _ => bail!("Opcode is not a constant"),
    }
}

<<<<<<< HEAD
#[derive(Clone, Debug, Default)]
pub struct Code<'a> {
    pub locals: Vec<Local>,
    pub expr: Vec<Operator<'a>>,
}

#[derive(Clone, Debug)]
pub struct Local {
    pub index: u32,
    pub value: ArbValueType,
=======
#[derive(Clone, Debug)]
pub enum ImportKind {
    Function(u32),
    Table(u32),
    Memory(u32),
    Global(u32),
}

#[derive(Clone, Debug)]
pub struct Import {
    pub module: String,
    pub name: String,
    pub kind: ImportKind,
}

#[derive(Clone, Copy, Debug, PartialEq, Eq, Serialize, Deserialize)]
pub struct Limits {
    pub minimum_size: u32,
    pub maximum_size: Option<u32>,
}

#[derive(Clone, Debug)]
pub struct Global {
    pub value_type: ValueType,
    pub mutable: bool,
    pub initializer: Vec<HirInstruction>,
}

#[derive(Clone, Debug)]
pub struct Code {
    pub locals: Vec<ValueType>,
    pub expr: Vec<HirInstruction>,
}

#[derive(Clone, Debug)]
pub enum ExportKind {
    Function(u32),
    Table(u32),
    Memory(u32),
    Global(u32),
}

#[derive(Clone, Debug)]
pub struct Export {
    pub name: String,
    pub kind: ExportKind,
}

#[derive(Clone, Debug)]
pub struct DataMemoryLocation {
    pub memory: u32,
    pub offset: Vec<HirInstruction>,
}

#[derive(Clone, Debug)]
pub struct Data {
    pub data: Vec<u8>,
    pub active_location: Option<DataMemoryLocation>,
}

#[derive(Clone, Copy, Debug, PartialEq, Eq, Serialize, Deserialize)]
pub enum RefType {
    FuncRef,
    ExternRef,
}

#[derive(Clone, Copy, Debug, PartialEq, Eq, Serialize, Deserialize)]
pub struct TableType {
    pub ty: RefType,
    pub limits: Limits,
}

#[derive(Clone, Debug)]
pub enum ElementMode {
    Passive,
    Declarative,
    Active(u32, Vec<HirInstruction>),
}

#[derive(Clone, Debug)]
pub struct ElementSegment {
    pub ty: RefType,
    pub values: Vec<LirValue>,
    pub mode: ElementMode,
>>>>>>> 06b667d6
}

#[derive(Clone, Debug, Default, PartialEq, Eq, Serialize, Deserialize)]
pub struct NameCustomSection {
    pub module: String,
    pub functions: HashMap<u32, String>,
}

#[derive(Clone, Default)]
pub struct WasmBinary<'a> {
    pub types: Vec<FunctionType>,
    pub imports: Vec<Import<'a>>,
    pub functions: Vec<u32>,
    pub tables: Vec<TableType>,
    pub memories: Vec<MemoryType>,
    pub globals: Vec<Global<'a>>,
    pub exports: Vec<Export<'a>>,
    pub start: Option<u32>,
    pub elements: Vec<Element<'a>>,
    pub codes: Vec<Code<'a>>,
    pub datas: Vec<Data<'a>>,
    pub names: NameCustomSection,
}

pub fn parse(input: &[u8]) -> eyre::Result<WasmBinary<'_>> {
    let features = wasmparser::WasmFeatures {
        mutable_global: true,
        saturating_float_to_int: true,
        sign_extension: true,
        reference_types: false,
        multi_value: true,
        bulk_memory: false,
        simd: false,
        relaxed_simd: false,
        threads: false,
        tail_call: false,
        deterministic_only: false,
        multi_memory: false,
        exceptions: false,
        memory64: false,
        extended_const: false,
        component_model: false,
    };
    wasmparser::Validator::new_with_features(features).validate_all(input)?;

    let sections: Vec<_> = Parser::new(0)
        .parse_all(input)
        .into_iter()
        .collect::<Result<_, _>>()?;

    let mut binary = WasmBinary::default();

    for mut section in sections.into_iter() {
        use Payload::*;

        macro_rules! process {
            ($dest:expr, $source:expr) => {{
                for _ in 0..$source.get_count() {
                    let item = $source.read()?;
                    $dest.push(item.into())
                }
            }};
        }

        match &mut section {
            TypeSection(type_section) => {
                for _ in 0..type_section.get_count() {
                    let TypeDef::Func(ty) = type_section.read()?;
                    binary.types.push(ty.try_into()?);
                }
            }
            CodeSectionEntry(codes) => {
                let mut code = Code::default();
                let mut locals = codes.get_locals_reader()?;
                let mut ops = codes.get_operators_reader()?;

                let mut index = 0;

                for _ in 0..locals.get_count() {
                    let (count, value) = locals.read()?;
                    for _ in 0..count {
                        code.locals.push(Local {
                            index,
                            value: value.try_into()?,
                        });
                        index += 1;
                    }
                }
                while !ops.eof() {
                    code.expr.push(ops.read()?);
                }

                binary.codes.push(code);
            }
            ImportSection(imports) => process!(binary.imports, imports),
            FunctionSection(functions) => process!(binary.functions, functions),
            TableSection(tables) => process!(binary.tables, tables),
            MemorySection(memories) => process!(binary.memories, memories),
            GlobalSection(globals) => process!(binary.globals, globals),
            ExportSection(exports) => process!(binary.exports, exports),
            StartSection { func, .. } => binary.start = Some(*func),
            ElementSection(elements) => process!(binary.elements, elements),
            DataSection(datas) => process!(binary.datas, datas),
            CodeSectionStart { .. } => {}
            CustomSection {
                name,
                data_offset,
                data,
                ..
            } => {
                if *name != "name" {
                    continue;
                }

                let mut name_reader = NameSectionReader::new(data, *data_offset)?;

                while !name_reader.eof() {
                    match name_reader.read()? {
                        Name::Module(name) => binary.names.module = name.get_name()?.to_owned(),
                        Name::Function(namemap) => {
                            let mut map_reader = namemap.get_map()?;
                            for _ in 0..map_reader.get_count() {
                                let Naming { index, name } = map_reader.read()?;
                                binary.names.functions.insert(index, name.to_owned());
                            }
                        }
                        _ => {}
                    }
                }
            }
            Version { num, .. } => ensure!(*num == 1, "wasm format version not supported {}", num),
            UnknownSection { id, .. } => bail!("unsupported unknown section type {}", id),
            End(_offset) => {}
            x => bail!("unsupported section type {:?}", x),
        }
    }

    Ok(binary)
}<|MERGE_RESOLUTION|>--- conflicted
+++ resolved
@@ -10,32 +10,18 @@
     combinator::{all_consuming, map, value},
     sequence::{preceded, tuple},
 };
-<<<<<<< HEAD
+use serde::{Deserialize, Serialize};
 use std::{convert::TryInto, hash::Hash, str::FromStr};
 use wasmparser::{
     Data, Element, Export, Global, Import, MemoryType, Name, NameSectionReader, Naming, Operator,
     Parser, Payload, TableType, TypeDef,
 };
-=======
-use nom_leb128::{leb128_i32, leb128_i64, leb128_u32};
-use serde::{Deserialize, Serialize};
-use std::{hash::Hash, str::FromStr};
-
-type IResult<'a, O> = nom::IResult<&'a [u8], O, VerboseError<&'a [u8]>>;
-
-#[derive(Clone, Copy, Debug, PartialEq, Eq)]
-pub enum BlockType {
-    Empty,
-    ValueType(ValueType),
-    TypeIndex(u32),
-}
 
 #[derive(Clone, Copy, Debug, PartialEq)]
 pub struct MemoryArg {
     pub alignment: u32,
     pub offset: u32,
 }
->>>>>>> 06b667d6
 
 #[derive(Clone, Copy, Debug, PartialEq, Eq, Hash)]
 pub enum FloatType {
@@ -228,7 +214,6 @@
     }
 }
 
-<<<<<<< HEAD
 #[derive(Clone, Debug, Default)]
 pub struct Code<'a> {
     pub locals: Vec<Local>,
@@ -239,92 +224,6 @@
 pub struct Local {
     pub index: u32,
     pub value: ArbValueType,
-=======
-#[derive(Clone, Debug)]
-pub enum ImportKind {
-    Function(u32),
-    Table(u32),
-    Memory(u32),
-    Global(u32),
-}
-
-#[derive(Clone, Debug)]
-pub struct Import {
-    pub module: String,
-    pub name: String,
-    pub kind: ImportKind,
-}
-
-#[derive(Clone, Copy, Debug, PartialEq, Eq, Serialize, Deserialize)]
-pub struct Limits {
-    pub minimum_size: u32,
-    pub maximum_size: Option<u32>,
-}
-
-#[derive(Clone, Debug)]
-pub struct Global {
-    pub value_type: ValueType,
-    pub mutable: bool,
-    pub initializer: Vec<HirInstruction>,
-}
-
-#[derive(Clone, Debug)]
-pub struct Code {
-    pub locals: Vec<ValueType>,
-    pub expr: Vec<HirInstruction>,
-}
-
-#[derive(Clone, Debug)]
-pub enum ExportKind {
-    Function(u32),
-    Table(u32),
-    Memory(u32),
-    Global(u32),
-}
-
-#[derive(Clone, Debug)]
-pub struct Export {
-    pub name: String,
-    pub kind: ExportKind,
-}
-
-#[derive(Clone, Debug)]
-pub struct DataMemoryLocation {
-    pub memory: u32,
-    pub offset: Vec<HirInstruction>,
-}
-
-#[derive(Clone, Debug)]
-pub struct Data {
-    pub data: Vec<u8>,
-    pub active_location: Option<DataMemoryLocation>,
-}
-
-#[derive(Clone, Copy, Debug, PartialEq, Eq, Serialize, Deserialize)]
-pub enum RefType {
-    FuncRef,
-    ExternRef,
-}
-
-#[derive(Clone, Copy, Debug, PartialEq, Eq, Serialize, Deserialize)]
-pub struct TableType {
-    pub ty: RefType,
-    pub limits: Limits,
-}
-
-#[derive(Clone, Debug)]
-pub enum ElementMode {
-    Passive,
-    Declarative,
-    Active(u32, Vec<HirInstruction>),
-}
-
-#[derive(Clone, Debug)]
-pub struct ElementSegment {
-    pub ty: RefType,
-    pub values: Vec<LirValue>,
-    pub mode: ElementMode,
->>>>>>> 06b667d6
 }
 
 #[derive(Clone, Debug, Default, PartialEq, Eq, Serialize, Deserialize)]
