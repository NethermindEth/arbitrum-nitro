--- conflicted
+++ resolved
@@ -44,14 +44,16 @@
 	github.com/syndtr/goleveldb v1.0.1-0.20210819022825-2ae1ddf74ef7
 	github.com/wealdtech/go-merkletree v1.0.0
 	golang.org/x/crypto v0.22.0
-	golang.org/x/exp v0.0.0-20231110203233-9a3e6036ecaa
 	golang.org/x/sys v0.19.0
 	golang.org/x/term v0.19.0
 	golang.org/x/tools v0.20.0
 	gopkg.in/natefinch/lumberjack.v2 v2.0.0
 )
 
-require github.com/google/go-querystring v1.1.0 // indirect
+require (
+	github.com/google/go-querystring v1.1.0 // indirect
+	golang.org/x/exp v0.0.0-20231110203233-9a3e6036ecaa // indirect
+)
 
 require (
 	github.com/DataDog/zstd v1.4.5 // indirect
@@ -161,16 +163,10 @@
 	github.com/xrash/smetrics v0.0.0-20201216005158-039620a65673 // indirect
 	github.com/yuin/gopher-lua v1.1.1 // indirect
 	go.opencensus.io v0.22.5 // indirect
-<<<<<<< HEAD
 	golang.org/x/mod v0.17.0 // indirect
 	golang.org/x/net v0.24.0 // indirect
+	golang.org/x/oauth2 v0.22.0
 	golang.org/x/sync v0.7.0
-=======
-	golang.org/x/mod v0.14.0 // indirect
-	golang.org/x/net v0.23.0 // indirect
-	golang.org/x/oauth2 v0.22.0
-	golang.org/x/sync v0.5.0
->>>>>>> 9a12710f
 	golang.org/x/text v0.14.0 // indirect
 	golang.org/x/time v0.5.0 // indirect
 	google.golang.org/protobuf v1.33.0 // indirect
