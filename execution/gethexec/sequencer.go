// Copyright 2021-2022, Offchain Labs, Inc.
// For license information, see https://github.com/nitro/blob/master/LICENSE

package gethexec

import (
	"context"
	"errors"
	"fmt"
	"math"
	"math/big"
	"runtime/debug"
	"strconv"
	"sync"
	"sync/atomic"
	"time"

	flag "github.com/spf13/pflag"

	"github.com/ethereum/go-ethereum/arbitrum"
	"github.com/ethereum/go-ethereum/arbitrum_types"
	"github.com/ethereum/go-ethereum/common"
	"github.com/ethereum/go-ethereum/core"
	"github.com/ethereum/go-ethereum/core/state"
	"github.com/ethereum/go-ethereum/core/txpool"
	"github.com/ethereum/go-ethereum/core/types"
	"github.com/ethereum/go-ethereum/crypto/kzg4844"
	"github.com/ethereum/go-ethereum/log"
	"github.com/ethereum/go-ethereum/metrics"
	"github.com/ethereum/go-ethereum/params"

	"github.com/offchainlabs/nitro/arbos"
	"github.com/offchainlabs/nitro/arbos/arbosState"
	"github.com/offchainlabs/nitro/arbos/arbostypes"
	"github.com/offchainlabs/nitro/arbos/l1pricing"
	"github.com/offchainlabs/nitro/arbutil"
	"github.com/offchainlabs/nitro/execution"
	"github.com/offchainlabs/nitro/timeboost"
	"github.com/offchainlabs/nitro/util/arbmath"
	"github.com/offchainlabs/nitro/util/containers"
	"github.com/offchainlabs/nitro/util/headerreader"
	"github.com/offchainlabs/nitro/util/stopwaiter"
)

var (
	sequencerBacklogGauge                   = metrics.NewRegisteredGauge("arb/sequencer/backlog", nil)
	nonceCacheHitCounter                    = metrics.NewRegisteredCounter("arb/sequencer/noncecache/hit", nil)
	nonceCacheMissCounter                   = metrics.NewRegisteredCounter("arb/sequencer/noncecache/miss", nil)
	nonceCacheRejectedCounter               = metrics.NewRegisteredCounter("arb/sequencer/noncecache/rejected", nil)
	nonceCacheClearedCounter                = metrics.NewRegisteredCounter("arb/sequencer/noncecache/cleared", nil)
	nonceFailureCacheSizeGauge              = metrics.NewRegisteredGauge("arb/sequencer/noncefailurecache/size", nil)
	nonceFailureCacheOverflowCounter        = metrics.NewRegisteredGauge("arb/sequencer/noncefailurecache/overflow", nil)
	blockCreationTimer                      = metrics.NewRegisteredTimer("arb/sequencer/block/creation", nil)
	successfulBlocksCounter                 = metrics.NewRegisteredCounter("arb/sequencer/block/successful", nil)
	conditionalTxRejectedBySequencerCounter = metrics.NewRegisteredCounter("arb/sequencer/conditionaltx/rejected", nil)
	conditionalTxAcceptedBySequencerCounter = metrics.NewRegisteredCounter("arb/sequencer/conditionaltx/accepted", nil)
	l1GasPriceGauge                         = metrics.NewRegisteredGauge("arb/sequencer/l1gasprice", nil)
	callDataUnitsBacklogGauge               = metrics.NewRegisteredGauge("arb/sequencer/calldataunitsbacklog", nil)
	unusedL1GasChargeGauge                  = metrics.NewRegisteredGauge("arb/sequencer/unusedl1gascharge", nil)
	currentSurplusGauge                     = metrics.NewRegisteredGauge("arb/sequencer/currentsurplus", nil)
	expectedSurplusGauge                    = metrics.NewRegisteredGauge("arb/sequencer/expectedsurplus", nil)
)

type SequencerConfig struct {
	Enable                       bool            `koanf:"enable"`
	MaxBlockSpeed                time.Duration   `koanf:"max-block-speed" reload:"hot"`
	MaxRevertGasReject           uint64          `koanf:"max-revert-gas-reject" reload:"hot"`
	MaxAcceptableTimestampDelta  time.Duration   `koanf:"max-acceptable-timestamp-delta" reload:"hot"`
	SenderWhitelist              []string        `koanf:"sender-whitelist"`
	Forwarder                    ForwarderConfig `koanf:"forwarder"`
	Dangerous                    DangerousConfig `koanf:"dangerous"`
	QueueSize                    int             `koanf:"queue-size"`
	QueueTimeout                 time.Duration   `koanf:"queue-timeout" reload:"hot"`
	NonceCacheSize               int             `koanf:"nonce-cache-size" reload:"hot"`
	MaxTxDataSize                int             `koanf:"max-tx-data-size" reload:"hot"`
	NonceFailureCacheSize        int             `koanf:"nonce-failure-cache-size" reload:"hot"`
	NonceFailureCacheExpiry      time.Duration   `koanf:"nonce-failure-cache-expiry" reload:"hot"`
	ExpectedSurplusSoftThreshold string          `koanf:"expected-surplus-soft-threshold" reload:"hot"`
	ExpectedSurplusHardThreshold string          `koanf:"expected-surplus-hard-threshold" reload:"hot"`
	EnableProfiling              bool            `koanf:"enable-profiling" reload:"hot"`
	Dangerous                    DangerousConfig `koanf:"dangerous"`
	expectedSurplusSoftThreshold int
	expectedSurplusHardThreshold int
}

type DangerousConfig struct {
	Timeboost TimeboostConfig `koanf:"timeboost"`
}

type TimeboostConfig struct {
	Enable                       bool          `koanf:"enable"`
	AuctionContractAddress       string        `koanf:"auction-contract-address"`
	AuctioneerAddress            string        `koanf:"auctioneer-address"`
	ExpressLaneAdvantage         time.Duration `koanf:"express-lane-advantage"`
	SequencerHTTPEndpoint        string        `koanf:"sequencer-http-endpoint"`
	EarlySubmissionGrace         time.Duration `koanf:"early-submission-grace"`
	MaxFutureSequenceDistance    uint64        `koanf:"max-future-sequence-distance"`
	RedisUrl                     string        `koanf:"redis-url"`
	RedisUpdateEventsChannelSize uint64        `koanf:"redis-update-events-channel-size"`
	QueueTimeoutInBlocks         uint64        `koanf:"queue-timeout-in-blocks"`
}

var DefaultTimeboostConfig = TimeboostConfig{
	Enable:                       false,
	AuctionContractAddress:       "",
	AuctioneerAddress:            "",
	ExpressLaneAdvantage:         time.Millisecond * 200,
	SequencerHTTPEndpoint:        "http://localhost:8547",
	EarlySubmissionGrace:         time.Second * 2,
	MaxFutureSequenceDistance:    1000,
	RedisUrl:                     "unset",
	RedisUpdateEventsChannelSize: 500,
	QueueTimeoutInBlocks:         5,
}

func (c *SequencerConfig) Validate() error {
	for _, address := range c.SenderWhitelist {
		if len(address) == 0 {
			continue
		}
		if !common.IsHexAddress(address) {
			return fmt.Errorf("sequencer sender whitelist entry \"%v\" is not a valid address", address)
		}
	}
	var err error
	if c.ExpectedSurplusSoftThreshold != "default" {
		if c.expectedSurplusSoftThreshold, err = strconv.Atoi(c.ExpectedSurplusSoftThreshold); err != nil {
			return fmt.Errorf("invalid expected-surplus-soft-threshold value provided in batchposter config %w", err)
		}
	}
	if c.ExpectedSurplusHardThreshold != "default" {
		if c.expectedSurplusHardThreshold, err = strconv.Atoi(c.ExpectedSurplusHardThreshold); err != nil {
			return fmt.Errorf("invalid expected-surplus-hard-threshold value provided in batchposter config %w", err)
		}
	}
	if c.expectedSurplusSoftThreshold < c.expectedSurplusHardThreshold {
		return errors.New("expected-surplus-soft-threshold cannot be lower than expected-surplus-hard-threshold")
	}
	if c.MaxTxDataSize > arbostypes.MaxL2MessageSize-50000 {
		return errors.New("max-tx-data-size too large for MaxL2MessageSize")
	}
	return c.Dangerous.Timeboost.Validate()
}

func (c *TimeboostConfig) Validate() error {
	if !c.Enable {
		return nil
	}
	if c.RedisUrl == DefaultTimeboostConfig.RedisUrl {
		return errors.New("timeboost is enabled but no redis-url was set")
	}
	if len(c.AuctionContractAddress) > 0 && !common.IsHexAddress(c.AuctionContractAddress) {
		return fmt.Errorf("invalid timeboost.auction-contract-address \"%v\"", c.AuctionContractAddress)
	}
	if len(c.AuctioneerAddress) > 0 && !common.IsHexAddress(c.AuctioneerAddress) {
		return fmt.Errorf("invalid timeboost.auctioneer-address \"%v\"", c.AuctioneerAddress)
	}
	if c.MaxFutureSequenceDistance == 0 {
		return errors.New("timeboost max-future-sequence-distance option cannot be zero, it should be set to a positive value")
	}
	return nil
}

type SequencerConfigFetcher func() *SequencerConfig

var DefaultSequencerConfig = SequencerConfig{
	Enable:                      false,
	MaxBlockSpeed:               time.Millisecond * 250,
	MaxRevertGasReject:          0,
	MaxAcceptableTimestampDelta: time.Hour,
	SenderWhitelist:             []string{},
	Forwarder:                   DefaultSequencerForwarderConfig,
	Dangerous:                   DefaultDangerousConfig,
	QueueSize:                   1024,
	QueueTimeout:                time.Second * 12,
	NonceCacheSize:              1024,
	// 95% of the default batch poster limit, leaving 5KB for headers and such
	// This default is overridden for L3 chains in applyChainParameters in cmd/nitro/nitro.go
	MaxTxDataSize:                95000,
	NonceFailureCacheSize:        1024,
	NonceFailureCacheExpiry:      time.Second,
	ExpectedSurplusSoftThreshold: "default",
	ExpectedSurplusHardThreshold: "default",
	EnableProfiling:              false,
	Dangerous:                    DefaultDangerousConfig,
}

var DefaultDangerousConfig = DangerousConfig{
	Timeboost: DefaultTimeboostConfig,
}

func SequencerConfigAddOptions(prefix string, f *flag.FlagSet) {
	f.Bool(prefix+".enable", DefaultSequencerConfig.Enable, "act and post to l1 as sequencer")
	f.Duration(prefix+".max-block-speed", DefaultSequencerConfig.MaxBlockSpeed, "minimum delay between blocks (sets a maximum speed of block production)")
	f.Uint64(prefix+".max-revert-gas-reject", DefaultSequencerConfig.MaxRevertGasReject, "maximum gas executed in a revert for the sequencer to reject the transaction instead of posting it (anti-DOS)")
	f.Duration(prefix+".max-acceptable-timestamp-delta", DefaultSequencerConfig.MaxAcceptableTimestampDelta, "maximum acceptable time difference between the local time and the latest L1 block's timestamp")
	f.StringSlice(prefix+".sender-whitelist", DefaultSequencerConfig.SenderWhitelist, "comma separated whitelist of authorized senders (if empty, everyone is allowed)")
	AddOptionsForSequencerForwarderConfig(prefix+".forwarder", f)
<<<<<<< HEAD
	AddOptionsForDangerousConfig(prefix+".dangerous", f)
=======
	DangerousAddOptions(prefix+".dangerous", f)

>>>>>>> 65f71c01
	f.Int(prefix+".queue-size", DefaultSequencerConfig.QueueSize, "size of the pending tx queue")
	f.Duration(prefix+".queue-timeout", DefaultSequencerConfig.QueueTimeout, "maximum amount of time transaction can wait in queue")
	f.Int(prefix+".nonce-cache-size", DefaultSequencerConfig.NonceCacheSize, "size of the tx sender nonce cache")
	f.Int(prefix+".max-tx-data-size", DefaultSequencerConfig.MaxTxDataSize, "maximum transaction size the sequencer will accept")
	f.Int(prefix+".nonce-failure-cache-size", DefaultSequencerConfig.NonceFailureCacheSize, "number of transactions with too high of a nonce to keep in memory while waiting for their predecessor")
	f.Duration(prefix+".nonce-failure-cache-expiry", DefaultSequencerConfig.NonceFailureCacheExpiry, "maximum amount of time to wait for a predecessor before rejecting a tx with nonce too high")
	f.String(prefix+".expected-surplus-soft-threshold", DefaultSequencerConfig.ExpectedSurplusSoftThreshold, "if expected surplus is lower than this value, warnings are posted")
	f.String(prefix+".expected-surplus-hard-threshold", DefaultSequencerConfig.ExpectedSurplusHardThreshold, "if expected surplus is lower than this value, new incoming transactions will be denied")
	f.Bool(prefix+".enable-profiling", DefaultSequencerConfig.EnableProfiling, "enable CPU profiling and tracing")
}

<<<<<<< HEAD
type DangerousConfig struct {
	DisableSeqInboxMaxDataSizeCheck bool `koanf:"disable-seq-inbox-max-data-size-check"`
}

var DefaultDangerousConfig = DangerousConfig{
	DisableSeqInboxMaxDataSizeCheck: false,
}

func AddOptionsForDangerousConfig(prefix string, f *flag.FlagSet) {
	f.Bool(prefix+".disable-seq-inbox-max-data-size-check", DefaultDangerousConfig.DisableSeqInboxMaxDataSizeCheck, "DANGEROUS! disables nitro checks on sequencer MaxTxDataSize against the sequencer inbox MaxDataSize")
=======
func TimeboostAddOptions(prefix string, f *flag.FlagSet) {
	f.Bool(prefix+".enable", DefaultTimeboostConfig.Enable, "enable timeboost based on express lane auctions")
	f.String(prefix+".auction-contract-address", DefaultTimeboostConfig.AuctionContractAddress, "Address of the proxy pointing to the ExpressLaneAuction contract")
	f.String(prefix+".auctioneer-address", DefaultTimeboostConfig.AuctioneerAddress, "Address of the Timeboost Autonomous Auctioneer")
	f.Duration(prefix+".express-lane-advantage", DefaultTimeboostConfig.ExpressLaneAdvantage, "specify the express lane advantage")
	f.String(prefix+".sequencer-http-endpoint", DefaultTimeboostConfig.SequencerHTTPEndpoint, "this sequencer's http endpoint")
	f.Duration(prefix+".early-submission-grace", DefaultTimeboostConfig.EarlySubmissionGrace, "period of time before the next round where submissions for the next round will be queued")
	f.Uint64(prefix+".max-future-sequence-distance", DefaultTimeboostConfig.MaxFutureSequenceDistance, "maximum allowed difference (in terms of sequence numbers) between a future express lane tx and the current sequence count of a round")
	f.String(prefix+".redis-url", DefaultTimeboostConfig.RedisUrl, "the Redis URL for expressLaneService to coordinate via")
	f.Uint64(prefix+".redis-update-events-channel-size", DefaultTimeboostConfig.RedisUpdateEventsChannelSize, "size of update events' buffered channels in timeboost redis coordinator")
	f.Uint64(prefix+".queue-timeout-in-blocks", DefaultTimeboostConfig.QueueTimeoutInBlocks, "maximum amount of time (measured in blocks) that Express Lane transactions can wait in the sequencer's queue")
}

func DangerousAddOptions(prefix string, f *flag.FlagSet) {
	TimeboostAddOptions(prefix+".timeboost", f)
>>>>>>> 65f71c01
}

type txQueueItem struct {
	tx              *types.Transaction
	txSize          int // size in bytes of the marshalled transaction
	options         *arbitrum_types.ConditionalOptions
	resultChan      chan<- error
	returnedResult  *atomic.Bool
	ctx             context.Context
	firstAppearance time.Time
	isTimeboosted   bool
	blockStamp      uint64 // block number at which timeboosted tx was added to the txQueue
}

func (i *txQueueItem) returnResult(err error) {
	if i.returnedResult.Swap(true) {
		log.Error("attempting to return result to already finished queue item", "err", err)
		return
	}
	i.resultChan <- err
	close(i.resultChan)
}

type nonceCache struct {
	cache *containers.LruCache[common.Address, uint64]
	block common.Hash
	dirty *types.Header
}

func newNonceCache(size int) *nonceCache {
	return &nonceCache{
		cache: containers.NewLruCache[common.Address, uint64](size),
		block: common.Hash{},
		dirty: nil,
	}
}

func (c *nonceCache) matches(header *types.Header) bool {
	if c.dirty != nil {
		// Note, even though the of the header changes, c.dirty points to the
		// same header, hence hashes will be the same and this check will pass.
		return headerreader.HeadersEqual(c.dirty, header)
	}
	return c.block == header.ParentHash
}

func (c *nonceCache) Reset(block common.Hash) {
	if c.cache.Len() > 0 {
		nonceCacheClearedCounter.Inc(1)
	}
	c.cache.Clear()
	c.block = block
	c.dirty = nil
}

func (c *nonceCache) BeginNewBlock() {
	if c.dirty != nil {
		c.Reset(common.Hash{})
	}
}

func (c *nonceCache) Get(header *types.Header, statedb *state.StateDB, addr common.Address) uint64 {
	if !c.matches(header) {
		c.Reset(header.ParentHash)
	}
	nonce, ok := c.cache.Get(addr)
	if ok {
		nonceCacheHitCounter.Inc(1)
		return nonce
	}
	nonceCacheMissCounter.Inc(1)
	nonce = statedb.GetNonce(addr)
	c.cache.Add(addr, nonce)
	return nonce
}

func (c *nonceCache) Update(header *types.Header, addr common.Address, nonce uint64) {
	if !c.matches(header) {
		c.Reset(header.ParentHash)
	}
	c.dirty = header
	c.cache.Add(addr, nonce)
}

func (c *nonceCache) Finalize(block *types.Block) {
	// Note: we don't use c.matches here because the header will have changed
	if c.block == block.ParentHash() {
		c.block = block.Hash()
		c.dirty = nil
	} else {
		c.Reset(block.Hash())
	}
}

func (c *nonceCache) Caching() bool {
	return c.cache != nil && c.cache.Size() > 0
}

func (c *nonceCache) Resize(newSize int) {
	c.cache.Resize(newSize)
}

type addressAndNonce struct {
	address common.Address
	nonce   uint64
}

type nonceFailure struct {
	queueItem txQueueItem
	nonceErr  error
	expiry    time.Time
	revived   bool
}

type nonceFailureCache struct {
	*containers.LruCache[addressAndNonce, *nonceFailure]
	getExpiry func() time.Duration
}

func (c nonceFailureCache) Contains(err NonceError) bool {
	key := addressAndNonce{err.sender, err.txNonce}
	return c.LruCache.Contains(key)
}

func (c nonceFailureCache) Add(err NonceError, queueItem txQueueItem) {
	expiry := queueItem.firstAppearance.Add(c.getExpiry())
	if c.Contains(err) || time.Now().After(expiry) {
		queueItem.returnResult(err)
		return
	}
	key := addressAndNonce{err.sender, err.txNonce}
	val := &nonceFailure{
		queueItem: queueItem,
		nonceErr:  err,
		expiry:    expiry,
		revived:   false,
	}
	evicted := c.LruCache.Add(key, val)
	if evicted {
		nonceFailureCacheOverflowCounter.Inc(1)
	}
}

type synchronizedTxQueue struct {
	queue containers.Queue[txQueueItem]
	mutex sync.RWMutex
}

func (q *synchronizedTxQueue) Push(item txQueueItem) {
	q.mutex.Lock()
	q.queue.Push(item)
	q.mutex.Unlock()
}

func (q *synchronizedTxQueue) Pop() txQueueItem {
	q.mutex.Lock()
	defer q.mutex.Unlock()
	return q.queue.Pop()

}

func (q *synchronizedTxQueue) Len() int {
	q.mutex.RLock()
	defer q.mutex.RUnlock()
	return q.queue.Len()
}

type Sequencer struct {
	stopwaiter.StopWaiter

	execEngine         *ExecutionEngine
	txQueue            chan txQueueItem
	txRetryQueue       synchronizedTxQueue
	l1Reader           *headerreader.HeaderReader
	config             SequencerConfigFetcher
	senderWhitelist    map[common.Address]struct{}
	nonceCache         *nonceCache
	nonceFailures      *nonceFailureCache
	expressLaneService *expressLaneService
	onForwarderSet     chan struct{}

	L1BlockAndTimeMutex sync.Mutex
	l1BlockNumber       atomic.Uint64
	l1Timestamp         uint64

	// activeMutex manages pauseChan (pauses execution) and forwarder
	// at most one of these is non-nil at any given time
	// both are nil for the active sequencer
	activeMutex sync.Mutex
	pauseChan   chan struct{}
	forwarder   *TxForwarder

	expectedSurplusMutex              sync.RWMutex
	expectedSurplus                   int64
	expectedSurplusUpdated            bool
	auctioneerAddr                    common.Address
	timeboostAuctionResolutionTxQueue chan txQueueItem
}

func NewSequencer(execEngine *ExecutionEngine, l1Reader *headerreader.HeaderReader, configFetcher SequencerConfigFetcher) (*Sequencer, error) {
	config := configFetcher()
	if err := config.Validate(); err != nil {
		return nil, err
	}
	senderWhitelist := make(map[common.Address]struct{})
	for _, address := range config.SenderWhitelist {
		if len(address) == 0 {
			continue
		}
		senderWhitelist[common.HexToAddress(address)] = struct{}{}
	}
	s := &Sequencer{
		execEngine:                        execEngine,
		txQueue:                           make(chan txQueueItem, config.QueueSize),
		l1Reader:                          l1Reader,
		config:                            configFetcher,
		senderWhitelist:                   senderWhitelist,
		nonceCache:                        newNonceCache(config.NonceCacheSize),
		l1Timestamp:                       0,
		pauseChan:                         nil,
		onForwarderSet:                    make(chan struct{}, 1),
		timeboostAuctionResolutionTxQueue: make(chan txQueueItem, 10), // There should never be more than 1 outstanding auction resolutions
	}
	s.nonceFailures = &nonceFailureCache{
		containers.NewLruCacheWithOnEvict(config.NonceCacheSize, s.onNonceFailureEvict),
		func() time.Duration { return configFetcher().NonceFailureCacheExpiry },
	}
	s.Pause()
	execEngine.EnableReorgSequencing()
	return s, nil
}

func (s *Sequencer) onNonceFailureEvict(_ addressAndNonce, failure *nonceFailure) {
	if failure.revived {
		return
	}
	queueItem := failure.queueItem
	err := queueItem.ctx.Err()
	if err != nil {
		queueItem.returnResult(err)
		return
	}
	_, forwarder := s.GetPauseAndForwarder()
	if forwarder != nil {
		// We might not have gotten the predecessor tx because our forwarder did. Let's try there instead.
		// We run this in a background goroutine because LRU eviction needs to be quick.
		// We use an untracked thread for a few reasons:
		//   - It's guaranteed to run even when stopped (we need to return *some* result).
		//   - It acquires mutexes and this might need to happen a lot.
		//   - We don't need the context because queueItem has its own.
		//   - The RPC handler is on a separate StopWaiter anyways -- we should respect its context.
		s.LaunchUntrackedThread(func() {
			err = forwarder.PublishTransaction(queueItem.ctx, queueItem.tx, queueItem.options)
			queueItem.returnResult(err)
		})
	} else {
		queueItem.returnResult(failure.nonceErr)
	}
}

// ctxWithTimeout is like context.WithTimeout except a timeout of 0 means unlimited instead of instantly expired.
func ctxWithTimeout(ctx context.Context, timeout time.Duration) (context.Context, context.CancelFunc) {
	if timeout == time.Duration(0) {
		return context.WithCancel(ctx)
	}
	return context.WithTimeout(ctx, timeout)
}

func (s *Sequencer) PublishTransaction(parentCtx context.Context, tx *types.Transaction, options *arbitrum_types.ConditionalOptions) error {
	_, forwarder := s.GetPauseAndForwarder()
	if forwarder != nil {
		err := forwarder.PublishTransaction(parentCtx, tx, options)
		if !errors.Is(err, ErrNoSequencer) {
			return err
		}
	}

	config := s.config()
	queueTimeout := config.QueueTimeout
	queueCtx, cancelFunc := ctxWithTimeout(parentCtx, queueTimeout+config.Dangerous.Timeboost.ExpressLaneAdvantage) // Include timeboost delay in ctx timeout
	defer cancelFunc()

	resultChan := make(chan error, 1)
	err := s.publishTransactionToQueue(queueCtx, tx, options, resultChan, false /* delay tx if express lane is active */)
	if err != nil {
		return err
	}

	now := time.Now()
	// Just to be safe, make sure we don't run over twice the queue timeout
	abortCtx, cancel := ctxWithTimeout(parentCtx, queueTimeout*2)
	defer cancel()

	select {
	case res := <-resultChan:
		return res
	case <-abortCtx.Done():
		// We use abortCtx here and not queueCtx, because the QueueTimeout only applies to the background queue.
		// We want to give the background queue as much time as possible to make a response.
		err := abortCtx.Err()
		if parentCtx.Err() == nil {
			// If we've hit the abort deadline (as opposed to parentCtx being canceled), something went wrong.
			log.Warn("Transaction sequencing hit abort deadline", "err", err, "submittedAt", now, "queueTimeout", queueTimeout*2, "txHash", tx.Hash())
		}
		return err
	}
}

func (s *Sequencer) PublishAuctionResolutionTransaction(ctx context.Context, tx *types.Transaction) error {
	if !s.config().Dangerous.Timeboost.Enable {
		return errors.New("timeboost not enabled")
	}

	forwarder, err := s.getForwarder(ctx)
	if err != nil {
		return err
	}
	if forwarder != nil {
		err := forwarder.PublishAuctionResolutionTransaction(ctx, tx)
		if !errors.Is(err, ErrNoSequencer) {
			return err
		}
	}

	arrivalTime := time.Now()
	auctioneerAddr := s.auctioneerAddr
	if auctioneerAddr == (common.Address{}) {
		return errors.New("invalid auctioneer address")
	}
	if tx.To() == nil {
		return errors.New("transaction has no recipient")
	}
	if *tx.To() != s.expressLaneService.AuctionContractAddr() {
		return fmt.Errorf("transaction recipient %#x is not the auction contract %#x", *tx.To(), s.expressLaneService.AuctionContractAddr())
	}
	signer := types.LatestSigner(s.execEngine.bc.Config())
	sender, err := types.Sender(signer, tx)
	if err != nil {
		return err
	}
	if sender != auctioneerAddr {
		return fmt.Errorf("sender %#x is not the auctioneer address %#x", sender, auctioneerAddr)
	}
	if !s.expressLaneService.roundTimingInfo.IsWithinAuctionCloseWindow(arrivalTime) {
		return fmt.Errorf("transaction arrival time not within auction closure window: %v", arrivalTime)
	}
	txBytes, err := tx.MarshalBinary()
	if err != nil {
		return err
	}
	log.Info("Prioritizing auction resolution transaction from auctioneer", "txHash", tx.Hash().Hex())
	s.timeboostAuctionResolutionTxQueue <- txQueueItem{
		tx:              tx,
		txSize:          len(txBytes),
		options:         nil,
		resultChan:      make(chan error, 1),
		returnedResult:  &atomic.Bool{},
		ctx:             s.GetContext(),
		firstAppearance: time.Now(),
		isTimeboosted:   true,
	}
	return nil
}

func (s *Sequencer) PublishExpressLaneTransaction(ctx context.Context, msg *timeboost.ExpressLaneSubmission) error {
	if !s.config().Dangerous.Timeboost.Enable {
		return errors.New("timeboost not enabled")
	}

	forwarder, err := s.getForwarder(ctx)
	if err != nil {
		return err
	}
	if forwarder != nil {
		return forwarder.PublishExpressLaneTransaction(ctx, msg)
	}

	if s.expressLaneService == nil {
		return errors.New("express lane service not enabled")
	}
	if err := s.expressLaneService.ValidateExpressLaneTx(msg); err != nil {
		return err
	}

	forwarder, err = s.getForwarder(ctx)
	if err != nil {
		return err
	}
	if forwarder != nil {
		return forwarder.PublishExpressLaneTransaction(ctx, msg)
	}

	return s.expressLaneService.sequenceExpressLaneSubmission(msg)
}

func (s *Sequencer) PublishTimeboostedTransaction(queueCtx context.Context, tx *types.Transaction, options *arbitrum_types.ConditionalOptions) error {
	resultChan := make(chan error, 1)
	return s.publishTransactionToQueue(queueCtx, tx, options, resultChan, true)
}

func (s *Sequencer) publishTransactionToQueue(queueCtx context.Context, tx *types.Transaction, options *arbitrum_types.ConditionalOptions, resultChan chan error, isExpressLaneController bool) error {
	config := s.config()
	// Only try to acquire Rlock and check for hard threshold if l1reader is not nil
	// And hard threshold was enabled, this prevents spamming of read locks when not needed
	if s.l1Reader != nil && config.ExpectedSurplusHardThreshold != "default" {
		s.expectedSurplusMutex.RLock()
		if s.expectedSurplusUpdated && s.expectedSurplus < int64(config.expectedSurplusHardThreshold) {
			return errors.New("currently not accepting transactions due to expected surplus being below threshold")
		}
		s.expectedSurplusMutex.RUnlock()
	}

	sequencerBacklogGauge.Inc(1)
	defer sequencerBacklogGauge.Dec(1)

	if len(s.senderWhitelist) > 0 {
		signer := types.LatestSigner(s.execEngine.bc.Config())
		sender, err := types.Sender(signer, tx)
		if err != nil {
			return err
		}
		_, authorized := s.senderWhitelist[sender]
		if !authorized {
			return errors.New("transaction sender is not on the whitelist")
		}
	}
	if tx.Type() >= types.ArbitrumDepositTxType || tx.Type() == types.BlobTxType {
		// Should be unreachable for Arbitrum types due to UnmarshalBinary not accepting Arbitrum internal txs
		// and we want to disallow BlobTxType since Arbitrum doesn't support EIP-4844 txs yet.
		return types.ErrTxTypeNotSupported
	}

	txBytes, err := tx.MarshalBinary()
	if err != nil {
		return err
	}

	if s.config().Dangerous.Timeboost.Enable && s.expressLaneService != nil {
		if !isExpressLaneController && s.expressLaneService.currentRoundHasController() {
			time.Sleep(s.config().Dangerous.Timeboost.ExpressLaneAdvantage)
		}
	}

	var blockStamp uint64
	if isExpressLaneController && config.Dangerous.Timeboost.QueueTimeoutInBlocks > 0 {
		blockStamp = s.execEngine.bc.CurrentBlock().Number.Uint64()
	}

	queueItem := txQueueItem{
		tx,
		len(txBytes),
		options,
		resultChan,
		&atomic.Bool{},
		queueCtx,
		time.Now(),
		isExpressLaneController,
		blockStamp,
	}
	select {
	case s.txQueue <- queueItem:
	case <-queueCtx.Done():
		return queueCtx.Err()
	}

	return nil
}

func (s *Sequencer) preTxFilter(_ *params.ChainConfig, header *types.Header, statedb *state.StateDB, _ *arbosState.ArbosState, tx *types.Transaction, options *arbitrum_types.ConditionalOptions, sender common.Address, l1Info *arbos.L1Info) error {
	if s.nonceCache.Caching() {
		stateNonce := s.nonceCache.Get(header, statedb, sender)
		err := MakeNonceError(sender, tx.Nonce(), stateNonce)
		if err != nil {
			nonceCacheRejectedCounter.Inc(1)
			return err
		}
	}
	if options != nil {
		err := options.Check(l1Info.L1BlockNumber(), header.Time, statedb)
		if err != nil {
			conditionalTxRejectedBySequencerCounter.Inc(1)
			return err
		}
		conditionalTxAcceptedBySequencerCounter.Inc(1)
	}
	return nil
}

func (s *Sequencer) postTxFilter(header *types.Header, statedb *state.StateDB, _ *arbosState.ArbosState, tx *types.Transaction, sender common.Address, dataGas uint64, result *core.ExecutionResult) error {
	if statedb.IsTxFiltered() {
		return state.ErrArbTxFilter
	}
	if result.Err != nil && result.UsedGas > dataGas && result.UsedGas-dataGas <= s.config().MaxRevertGasReject {
		return arbitrum.NewRevertReason(result)
	}
	newNonce := tx.Nonce() + 1
	s.nonceCache.Update(header, sender, newNonce)
	newAddrAndNonce := addressAndNonce{sender, newNonce}
	nonceFailure, haveNonceFailure := s.nonceFailures.Get(newAddrAndNonce)
	if haveNonceFailure {
		nonceFailure.revived = true // prevent the expiry hook from taking effect
		s.nonceFailures.Remove(newAddrAndNonce)
		// Immediately check if the transaction submission has been canceled
		err := nonceFailure.queueItem.ctx.Err()
		if err != nil {
			nonceFailure.queueItem.returnResult(err)
		} else {
			// Add this transaction (whose nonce is now correct) back into the queue
			s.txRetryQueue.Push(nonceFailure.queueItem)
		}
	}
	return nil
}

func (s *Sequencer) CheckHealth(ctx context.Context) error {
	pauseChan, forwarder := s.GetPauseAndForwarder()
	if forwarder != nil {
		return forwarder.CheckHealth(ctx)
	}
	if pauseChan != nil {
		return nil
	}
	_, err := s.execEngine.consensus.ExpectChosenSequencer().Await(ctx)
	return err
}

func (s *Sequencer) ForwardTarget() string {
	s.activeMutex.Lock()
	defer s.activeMutex.Unlock()
	if s.forwarder == nil {
		return ""
	}
	return s.forwarder.PrimaryTarget()
}

func (s *Sequencer) ForwardTo(url string) error {
	s.activeMutex.Lock()
	defer s.activeMutex.Unlock()
	if s.forwarder != nil {
		if s.forwarder.PrimaryTarget() == url {
			log.Warn("attempted to update sequencer forward target with existing target", "url", url)
			return nil
		}
		s.forwarder.Disable()
	}
	s.forwarder = NewForwarder([]string{url}, &s.config().Forwarder)
	err := s.forwarder.Initialize(s.GetContext())
	if err != nil {
		log.Error("failed to set forward agent", "err", err)
		s.forwarder = nil
	}
	if s.pauseChan != nil {
		close(s.pauseChan)
		s.pauseChan = nil
	}
	if err == nil {
		// If createBlocks is waiting for a new queue item, notify it that it needs to clear the nonceFailures.
		select {
		case s.onForwarderSet <- struct{}{}:
		default:
		}
	}
	return err
}

func (s *Sequencer) Activate() {
	s.activeMutex.Lock()
	defer s.activeMutex.Unlock()
	if s.forwarder != nil {
		s.forwarder.Disable()
		s.forwarder = nil
	}
	if s.pauseChan != nil {
		close(s.pauseChan)
		s.pauseChan = nil
	}
	if s.expressLaneService != nil {
		s.LaunchThread(func(context.Context) {
			// We launch redis sync (which is best effort) in parallel to avoid blocking sequencer activation
			s.expressLaneService.syncFromRedis()
			time.Sleep(time.Second)
			s.expressLaneService.syncFromRedis()
		})
	}
}

func (s *Sequencer) Pause() {
	s.activeMutex.Lock()
	defer s.activeMutex.Unlock()
	if s.forwarder != nil {
		s.forwarder.Disable()
		s.forwarder = nil
	}
	if s.pauseChan == nil {
		s.pauseChan = make(chan struct{})
	}
}

var ErrNoSequencer = errors.New("sequencer temporarily not available")

func (s *Sequencer) GetPauseAndForwarder() (chan struct{}, *TxForwarder) {
	s.activeMutex.Lock()
	defer s.activeMutex.Unlock()
	return s.pauseChan, s.forwarder
}

// getForwarder returns accurate forwarder and pauses if needed.
// Required for processing timeboost txs, as just checking forwarder==nil doesn't imply the sequencer to be chosen
func (s *Sequencer) getForwarder(ctx context.Context) (*TxForwarder, error) {
	for {
		pause, forwarder := s.GetPauseAndForwarder()
		if pause == nil {
			return forwarder, nil
		}
		// if paused: wait till unpaused
		select {
		case <-ctx.Done():
			return nil, ctx.Err()
		case <-pause:
		}
	}
}

// only called from createBlock, may be paused
func (s *Sequencer) handleInactive(ctx context.Context, queueItems []txQueueItem) bool {
	forwarder, err := s.getForwarder(ctx)
	if err != nil {
		return true
	}
	if forwarder == nil {
		return false
	}
	publishResults := make(chan *txQueueItem, len(queueItems))
	for _, item := range queueItems {
		item := item
		go func() {
			res := forwarder.PublishTransaction(item.ctx, item.tx, item.options)
			if errors.Is(res, ErrNoSequencer) {
				publishResults <- &item
			} else {
				publishResults <- nil
				item.returnResult(res)
			}
		}()
	}
	for range queueItems {
		remainingItem := <-publishResults
		if remainingItem != nil {
			s.txRetryQueue.Push(*remainingItem)
		}
	}
	// Evict any leftover nonce failures, forwarding them
	s.nonceFailures.Clear()
	return true
}

var sequencerInternalError = errors.New("sequencer internal error")

func (s *Sequencer) makeSequencingHooks() *arbos.SequencingHooks {
	return &arbos.SequencingHooks{
		PreTxFilter:             s.preTxFilter,
		PostTxFilter:            s.postTxFilter,
		DiscardInvalidTxsEarly:  true,
		TxErrors:                []error{},
		ConditionalOptionsForTx: nil,
	}
}

func (s *Sequencer) expireNonceFailures() *time.Timer {
	defer nonceFailureCacheSizeGauge.Update(int64(s.nonceFailures.Len()))
	for {
		_, failure, ok := s.nonceFailures.GetOldest()
		if !ok {
			return nil
		}
		untilExpiry := time.Until(failure.expiry)
		if untilExpiry > 0 {
			return time.NewTimer(untilExpiry)
		}
		s.nonceFailures.RemoveOldest()
	}
}

// There's no guarantee that returned tx nonces will be correct
func (s *Sequencer) precheckNonces(queueItems []txQueueItem, totalBlockSize int) []txQueueItem {
	config := s.config()
	bc := s.execEngine.bc
	latestHeader := bc.CurrentBlock()
	latestState, err := bc.StateAt(latestHeader.Root)
	if err != nil {
		log.Error("failed to get current state to pre-check nonces", "err", err)
		return queueItems
	}
	nextHeaderNumber := arbmath.BigAdd(latestHeader.Number, common.Big1)
	arbosVersion := types.DeserializeHeaderExtraInformation(latestHeader).ArbOSFormatVersion
	signer := types.MakeSigner(bc.Config(), nextHeaderNumber, latestHeader.Time, arbosVersion)
	outputQueueItems := make([]txQueueItem, 0, len(queueItems))
	var nextQueueItem *txQueueItem
	var queueItemsIdx int
	pendingNonces := make(map[common.Address]uint64)
	for {
		var queueItem txQueueItem
		if nextQueueItem != nil {
			queueItem = *nextQueueItem
			nextQueueItem = nil
		} else if queueItemsIdx < len(queueItems) {
			queueItem = queueItems[queueItemsIdx]
			queueItemsIdx++
		} else {
			break
		}
		tx := queueItem.tx
		sender, err := types.Sender(signer, tx)
		if err != nil {
			queueItem.returnResult(err)
			continue
		}
		stateNonce := s.nonceCache.Get(latestHeader, latestState, sender)
		pendingNonce, pending := pendingNonces[sender]
		if !pending {
			pendingNonce = stateNonce
		}
		txNonce := tx.Nonce()
		if txNonce == pendingNonce {
			pendingNonces[sender] = txNonce + 1
			nextKey := addressAndNonce{sender, txNonce + 1}
			revivingFailure, exists := s.nonceFailures.Get(nextKey)
			if exists {
				// This tx was the predecessor to one that had failed its nonce check
				// Re-enqueue the tx whose nonce should now be correct, unless it expired
				revivingFailure.revived = true
				s.nonceFailures.Remove(nextKey)
				err := revivingFailure.queueItem.ctx.Err()
				if err != nil {
					revivingFailure.queueItem.returnResult(err)
				} else {
					if arbmath.SaturatingAdd(totalBlockSize, revivingFailure.queueItem.txSize) > config.MaxTxDataSize {
						// This tx would be too large to add to this block
						s.txRetryQueue.Push(revivingFailure.queueItem)
					} else {
						nextQueueItem = &revivingFailure.queueItem
						totalBlockSize += revivingFailure.queueItem.txSize
					}
				}
			}
		} else if txNonce < stateNonce || txNonce > pendingNonce {
			// It's impossible for this tx to succeed so far,
			// because its nonce is lower than the state nonce
			// or higher than the highest tx nonce we've seen.
			err := MakeNonceError(sender, txNonce, stateNonce)
			if errors.Is(err, core.ErrNonceTooHigh) {
				var nonceError NonceError
				if !errors.As(err, &nonceError) {
					log.Warn("unreachable nonce error is not nonceError")
					continue
				}
				// Retry this transaction if its predecessor appears
				s.nonceFailures.Add(nonceError, queueItem)
				continue
			} else if err != nil {
				nonceCacheRejectedCounter.Inc(1)
				queueItem.returnResult(err)
				continue
			} else {
				log.Warn("unreachable nonce err == nil condition hit in precheckNonces")
			}
		}
		// If neither if condition was hit, then txNonce >= stateNonce && txNonce < pendingNonce
		// This tx might still go through if previous txs fail.
		// We'll include it in the output queue in case that happens.
		outputQueueItems = append(outputQueueItems, queueItem)
	}
	nonceFailureCacheSizeGauge.Update(int64(s.nonceFailures.Len()))
	return outputQueueItems
}

func (s *Sequencer) createBlock(ctx context.Context) (returnValue bool) {
	var queueItems []txQueueItem
	var totalBlockSize int

	defer func() {
		panicErr := recover()
		if panicErr != nil {
			log.Error("sequencer block creation panicked", "panic", panicErr, "backtrace", string(debug.Stack()))
			// Return an internal error to any queue items we were trying to process
			for _, item := range queueItems {
				// This can race, but that's alright, worst case is a log line in returnResult
				if !item.returnedResult.Load() {
					item.returnResult(sequencerInternalError)
				}
			}
			// Wait for the MaxBlockSpeed until attempting to create a block again
			returnValue = true
		}
	}()
	defer nonceFailureCacheSizeGauge.Update(int64(s.nonceFailures.Len()))

	config := s.config()
	lastBlock := s.execEngine.bc.CurrentBlock()

	// Clear out old nonceFailures
	s.nonceFailures.Resize(config.NonceFailureCacheSize)
	nextNonceExpiryTimer := s.expireNonceFailures()
	defer func() {
		// We wrap this in a closure as to not cache the current value of nextNonceExpiryTimer
		if nextNonceExpiryTimer != nil {
			nextNonceExpiryTimer.Stop()
		}
	}()

	for {
		var queueItem txQueueItem

		if s.txRetryQueue.Len() > 0 {
			select {
			case queueItem = <-s.timeboostAuctionResolutionTxQueue:
				log.Debug("Popped the auction resolution tx", "txHash", queueItem.tx.Hash())
			default:
				// The txRetryQueue is not modeled as a channel because it is only added to from
				// this function (Sequencer.createBlock). So it is sufficient to check its
				// len at the start of this loop, since items can't be added to it asynchronously,
				// which is not true for the main txQueue or timeboostAuctionResolutionQueue.
				queueItem = s.txRetryQueue.Pop()
			}
		} else if len(queueItems) == 0 {
			var nextNonceExpiryChan <-chan time.Time
			if nextNonceExpiryTimer != nil {
				nextNonceExpiryChan = nextNonceExpiryTimer.C
			}
			select {
			case queueItem = <-s.timeboostAuctionResolutionTxQueue:
				log.Debug("Popped the auction resolution tx", "txHash", queueItem.tx.Hash())
			default:
				select {
				case queueItem = <-s.txQueue:
				case queueItem = <-s.timeboostAuctionResolutionTxQueue:
					log.Debug("Popped the auction resolution tx", "txHash", queueItem.tx.Hash())
				case <-nextNonceExpiryChan:
					// No need to stop the previous timer since it already elapsed
					nextNonceExpiryTimer = s.expireNonceFailures()
					continue
				case <-s.onForwarderSet:
					// Make sure this notification isn't outdated
					_, forwarder := s.GetPauseAndForwarder()
					if forwarder != nil {
						s.nonceFailures.Clear()
					}
					continue
				case <-ctx.Done():
					return false
				}
			}
		} else {
			done := false
			select {
			case queueItem = <-s.timeboostAuctionResolutionTxQueue:
				log.Debug("Popped the auction resolution tx", "txHash", queueItem.tx.Hash())
			default:
				select {
				case queueItem = <-s.txQueue:
				case queueItem = <-s.timeboostAuctionResolutionTxQueue:
					log.Debug("Popped the auction resolution tx", "txHash", queueItem.tx.Hash())
				default:
					done = true
				}
			}
			if done {
				break
			}
		}
		err := queueItem.ctx.Err()
		if err != nil {
			queueItem.returnResult(err)
			continue
		}
		if queueItem.txSize > config.MaxTxDataSize {
			// This tx is too large
			queueItem.returnResult(txpool.ErrOversizedData)
			continue
		}
		if queueItem.isTimeboosted &&
			queueItem.blockStamp != 0 &&
			lastBlock.Number.Uint64() >= queueItem.blockStamp+config.Dangerous.Timeboost.QueueTimeoutInBlocks {
			err := fmt.Errorf("timeboosted tx: %s has hit block based timeout. currentBlockNum: %d, blockStamp: %d, blockExpiry: %d",
				queueItem.tx.Hash(),
				lastBlock.Number.Uint64()+1,
				queueItem.blockStamp,
				queueItem.blockStamp+config.Dangerous.Timeboost.QueueTimeoutInBlocks,
			)
			queueItem.returnResult(err) // this isnt read by anyone, so we log a debug line
			log.Debug("Error sequencing timeboost tx", "err", err)
			continue
		}
		if arbmath.BigLessThan(queueItem.tx.GasFeeCap(), lastBlock.BaseFee) {
			queueItem.returnResult(fmt.Errorf("%w: maxFeePerGas: %s baseFee: %s", core.ErrFeeCapTooLow, queueItem.tx.GasFeeCap(), lastBlock.BaseFee))
			continue
		}
		if totalBlockSize+queueItem.txSize > config.MaxTxDataSize {
			// This tx would be too large to add to this batch
			s.txRetryQueue.Push(queueItem)
			// End the batch here to put this tx in the next one
			break
		}
		totalBlockSize += queueItem.txSize
		queueItems = append(queueItems, queueItem)
	}

	s.nonceCache.Resize(config.NonceCacheSize) // Would probably be better in a config hook but this is basically free
	s.nonceCache.BeginNewBlock()
	queueItems = s.precheckNonces(queueItems, totalBlockSize)
	txes := make([]*types.Transaction, len(queueItems))
	timeboostedTxs := make(map[common.Hash]struct{})
	hooks := s.makeSequencingHooks()
	hooks.ConditionalOptionsForTx = make([]*arbitrum_types.ConditionalOptions, len(queueItems))
	totalBlockSize = 0 // recompute the totalBlockSize to double check it
	for i, queueItem := range queueItems {
		txes[i] = queueItem.tx
		totalBlockSize = arbmath.SaturatingAdd(totalBlockSize, queueItem.txSize)
		hooks.ConditionalOptionsForTx[i] = queueItem.options
		if queueItem.isTimeboosted {
			timeboostedTxs[queueItem.tx.Hash()] = struct{}{}
		}
	}

	if totalBlockSize > config.MaxTxDataSize {
		for _, queueItem := range queueItems {
			s.txRetryQueue.Push(queueItem)
		}
		log.Error(
			"put too many transactions in a block",
			"numTxes", len(queueItems),
			"totalBlockSize", totalBlockSize,
			"maxTxDataSize", config.MaxTxDataSize,
		)
		return false
	}

	if s.handleInactive(ctx, queueItems) {
		return false
	}

	timestamp := time.Now().Unix()
	s.L1BlockAndTimeMutex.Lock()
	l1Block := s.l1BlockNumber.Load()
	l1Timestamp := s.l1Timestamp
	s.L1BlockAndTimeMutex.Unlock()

	if s.l1Reader != nil && (l1Block == 0 || math.Abs(float64(l1Timestamp)-float64(timestamp)) > config.MaxAcceptableTimestampDelta.Seconds()) {
		for _, queueItem := range queueItems {
			s.txRetryQueue.Push(queueItem)
		}
		// #nosec G115
		log.Error(
			"cannot sequence: unknown L1 block or L1 timestamp too far from local clock time",
			"l1Block", l1Block,
			"l1Timestamp", time.Unix(int64(l1Timestamp), 0),
			"localTimestamp", time.Unix(timestamp, 0),
		)
		return true
	}

	header := &arbostypes.L1IncomingMessageHeader{
		Kind:        arbostypes.L1MessageType_L2Message,
		Poster:      l1pricing.BatchPosterAddress,
		BlockNumber: l1Block,
		Timestamp:   arbmath.SaturatingUCast[uint64](timestamp),
		RequestId:   nil,
		L1BaseFee:   nil,
	}

	start := time.Now()
	var (
		block *types.Block
		err   error
	)
	if config.EnableProfiling {
		block, err = s.execEngine.SequenceTransactionsWithProfiling(header, txes, hooks, timeboostedTxs)
	} else {
		block, err = s.execEngine.SequenceTransactions(header, txes, hooks, timeboostedTxs)
	}
	elapsed := time.Since(start)
	blockCreationTimer.Update(elapsed)
	if elapsed >= time.Second*5 {
		var blockNum *big.Int
		if block != nil {
			blockNum = block.Number()
		}
		log.Warn("took over 5 seconds to sequence a block", "elapsed", elapsed, "numTxes", len(txes), "success", block != nil, "l2Block", blockNum)
	}
	if err == nil && len(hooks.TxErrors) != len(txes) {
		err = fmt.Errorf("unexpected number of error results: %v vs number of txes %v", len(hooks.TxErrors), len(txes))
	}
	if errors.Is(err, execution.ErrRetrySequencer) {
		log.Warn("error sequencing transactions", "err", err)
		// we changed roles
		// forward if we have where to
		if s.handleInactive(ctx, queueItems) {
			return false
		}
		// try to add back to queue otherwise
		for _, item := range queueItems {
			s.txRetryQueue.Push(item)
		}
		return false
	}
	if err != nil {
		if errors.Is(err, context.Canceled) {
			// thread closed. We'll later try to forward these messages.
			for _, item := range queueItems {
				s.txRetryQueue.Push(item)
			}
			return true // don't return failure to avoid retrying immediately
		}
		log.Error("error sequencing transactions", "err", err)
		for _, queueItem := range queueItems {
			queueItem.returnResult(err)
		}
		return false
	}

	if block != nil {
		successfulBlocksCounter.Inc(1)
		s.nonceCache.Finalize(block)
	}

	madeBlock := false
	for i, err := range hooks.TxErrors {
		if err == nil {
			madeBlock = true
		}
		queueItem := queueItems[i]
		if errors.Is(err, core.ErrGasLimitReached) {
			// There's not enough gas left in the block for this tx.
			if madeBlock {
				// There was already an earlier tx in the block; retry in a fresh block.
				s.txRetryQueue.Push(queueItem)
				continue
			}
		}
		if errors.Is(err, core.ErrIntrinsicGas) {
			// Strip additional information, as it's incorrect due to L1 data gas.
			err = core.ErrIntrinsicGas
		}
		var nonceError NonceError
		if errors.As(err, &nonceError) && nonceError.txNonce > nonceError.stateNonce {
			s.nonceFailures.Add(nonceError, queueItem)
			continue
		}
		queueItem.returnResult(err)
	}
	return madeBlock
}

func (s *Sequencer) updateLatestParentChainBlock(header *types.Header) {
	s.L1BlockAndTimeMutex.Lock()
	defer s.L1BlockAndTimeMutex.Unlock()

	l1BlockNumber := arbutil.ParentHeaderToL1BlockNumber(header)
	if header.Time > s.l1Timestamp || (header.Time == s.l1Timestamp && l1BlockNumber > s.l1BlockNumber.Load()) {
		s.l1Timestamp = header.Time
		s.l1BlockNumber.Store(l1BlockNumber)
	}
}

func (s *Sequencer) Initialize(ctx context.Context) error {
	if s.l1Reader == nil {
		return nil
	}

	header, err := s.l1Reader.LastHeader(ctx)
	if err != nil {
		return err
	}
	s.updateLatestParentChainBlock(header)
	return nil
}

func (s *Sequencer) InitializeExpressLaneService(
	auctioneerAddr common.Address,
	roundTimingInfo *timeboost.RoundTimingInfo,
	expressLaneTracker *ExpressLaneTracker,
) error {
	els, err := newExpressLaneService(
		s,
		s.config,
		roundTimingInfo,
		s.execEngine.bc,
		expressLaneTracker,
	)
	if err != nil {
		return fmt.Errorf("failed to create express lane service. err: %w", err)
	}
	s.auctioneerAddr = auctioneerAddr
	s.expressLaneService = els
	return nil
}

var (
	usableBytesInBlob    = big.NewInt(int64(len(kzg4844.Blob{}) * 31 / 32))
	blobTxBlobGasPerBlob = big.NewInt(params.BlobTxBlobGasPerBlob)
)

func (s *Sequencer) updateExpectedSurplus(ctx context.Context) (int64, error) {
	header, err := s.l1Reader.LastHeader(ctx)
	if err != nil {
		return 0, fmt.Errorf("error encountered getting latest header from l1reader while updating expectedSurplus: %w", err)
	}
	l1GasPrice := header.BaseFee.Uint64()
	if header.BlobGasUsed != nil {
		if header.ExcessBlobGas != nil {
			blobFeePerByte, err := s.l1Reader.Client().BlobBaseFee(ctx)
			if err != nil {
				return 0, fmt.Errorf("error encountered getting blob base fee while updating expectedSurplus: %w", err)
			}
			blobFeePerByte.Mul(blobFeePerByte, blobTxBlobGasPerBlob)
			blobFeePerByte.Div(blobFeePerByte, usableBytesInBlob)
			if l1GasPrice > blobFeePerByte.Uint64()/16 {
				l1GasPrice = blobFeePerByte.Uint64() / 16
			}
		}
	}
	surplus, err := s.execEngine.getL1PricingSurplus()
	if err != nil {
		return 0, fmt.Errorf("error encountered getting l1 pricing surplus while updating expectedSurplus: %w", err)
	}
	// #nosec G115
	backlogL1GasCharged := int64(s.execEngine.backlogL1GasCharged())
	// #nosec G115
	backlogCallDataUnits := int64(s.execEngine.backlogCallDataUnits())
	// #nosec G115
	expectedSurplus := int64(surplus) + backlogL1GasCharged - backlogCallDataUnits*int64(l1GasPrice)
	// update metrics
	// #nosec G115
	l1GasPriceGauge.Update(int64(l1GasPrice))
	callDataUnitsBacklogGauge.Update(backlogCallDataUnits)
	unusedL1GasChargeGauge.Update(backlogL1GasCharged)
	currentSurplusGauge.Update(surplus)
	expectedSurplusGauge.Update(expectedSurplus)
	config := s.config()
	if config.ExpectedSurplusSoftThreshold != "default" && expectedSurplus < int64(config.expectedSurplusSoftThreshold) {
		log.Warn("expected surplus is below soft threshold", "value", expectedSurplus, "threshold", config.expectedSurplusSoftThreshold)
	}
	return expectedSurplus, nil
}

func (s *Sequencer) StartExpressLaneService(ctx context.Context) {
	if s.expressLaneService != nil {
		s.expressLaneService.Start(ctx)
	}
}

func (s *Sequencer) Start(ctxIn context.Context) error {
	s.StopWaiter.Start(ctxIn, s)
	config := s.config()
	if (config.ExpectedSurplusHardThreshold != "default" || config.ExpectedSurplusSoftThreshold != "default") && s.l1Reader == nil {
		return errors.New("expected surplus soft/hard thresholds are enabled but l1Reader is nil")
	}

	if s.l1Reader != nil {
		initialBlockNr := s.l1BlockNumber.Load()
		if initialBlockNr == 0 {
			return errors.New("sequencer not initialized")
		}

		expectedSurplus, err := s.updateExpectedSurplus(ctxIn)
		if err != nil {
			if config.ExpectedSurplusHardThreshold != "default" {
				return fmt.Errorf("expected-surplus-hard-threshold is enabled but error fetching initial expected surplus value: %w", err)
			}
			log.Error("expected-surplus-soft-threshold is enabled but error fetching initial expected surplus value", "err", err)
		} else {
			s.expectedSurplus = expectedSurplus
			s.expectedSurplusUpdated = true
		}
		s.CallIteratively(func(ctx context.Context) time.Duration {
			expectedSurplus, err := s.updateExpectedSurplus(ctxIn)
			s.expectedSurplusMutex.Lock()
			defer s.expectedSurplusMutex.Unlock()
			if err != nil {
				s.expectedSurplusUpdated = false
				log.Error("expected surplus soft/hard thresholds are enabled but unable to fetch latest expected surplus, retrying", "err", err)
				return 0
			}
			s.expectedSurplusUpdated = true
			s.expectedSurplus = expectedSurplus
			return 5 * time.Second
		})

		headerChan, cancel := s.l1Reader.Subscribe(false)

		s.LaunchThread(func(ctx context.Context) {
			defer cancel()
			for {
				select {
				case header, ok := <-headerChan:
					if !ok {
						return
					}
					s.updateLatestParentChainBlock(header)
				case <-ctx.Done():
					return
				}
			}
		})
	}

	s.CallIteratively(func(ctx context.Context) time.Duration {
		nextBlock := time.Now().Add(s.config().MaxBlockSpeed)
		if s.createBlock(ctx) {
			// Note: this may return a negative duration, but timers are fine with that (they treat negative durations as 0).
			return time.Until(nextBlock)
		}
		// If we didn't make a block, try again immediately.
		return 0
	})

	return nil
}

type TxSource int

const (
	RetryQueue TxSource = iota + 1
	NonceFailures
	TxQueue
	TimeboostAuctionResolutionTxQueue
)

var txSources = []string{"unknown", "retryQueue", "nonceFailures", "txQueue", "timeboostAuctionResolutionTxQueue"}

func (s TxSource) String() string {
	if int(s) > len(txSources) || s < 0 {
		return txSources[0]
	}
	return txSources[s]
}

func (s *Sequencer) StopAndWait() {
	s.StopWaiter.StopAndWait()
	if s.config().Dangerous.Timeboost.Enable && s.expressLaneService != nil {
		s.expressLaneService.StopAndWait()
	}
	if s.txRetryQueue.Len() == 0 &&
		len(s.txQueue) == 0 &&
		s.nonceFailures.Len() == 0 &&
		len(s.timeboostAuctionResolutionTxQueue) == 0 {
		return
	}
	// this usually means that coordinator's safe-shutdown-delay is too low
	log.Warn("Sequencer has queued items while shutting down",
		"txQueue", len(s.txQueue),
		"retryQueue", s.txRetryQueue.Len(),
		"nonceFailures", s.nonceFailures.Len(),
		"timeboostAuctionResolutionTxQueue", len(s.timeboostAuctionResolutionTxQueue))
	_, forwarder := s.GetPauseAndForwarder()
	if forwarder != nil {
		var wg sync.WaitGroup
	emptyqueues:
		for {
			var item txQueueItem
			var source TxSource
			if s.txRetryQueue.Len() > 0 {
				item = s.txRetryQueue.Pop()
				source = RetryQueue
			} else if s.nonceFailures.Len() > 0 {
				_, failure, _ := s.nonceFailures.GetOldest()
				failure.revived = true
				item = failure.queueItem
				source = NonceFailures
				s.nonceFailures.RemoveOldest()
			} else {
				select {
				case item = <-s.txQueue:
					source = TxQueue
				case item = <-s.timeboostAuctionResolutionTxQueue:
					source = TimeboostAuctionResolutionTxQueue
				default:
					break emptyqueues
				}
			}
			wg.Add(1)
			go func() {
				defer wg.Done()
				var err error
				if source == TimeboostAuctionResolutionTxQueue {
					err = forwarder.PublishAuctionResolutionTransaction(item.ctx, item.tx)
				} else {
					err = forwarder.PublishTransaction(item.ctx, item.tx, item.options)
				}
				if err != nil {
					log.Warn("failed to forward transaction while shutting down", "source", source.String(), "err", err)
				}
			}()
		}
		wg.Wait()
	}
}<|MERGE_RESOLUTION|>--- conflicted
+++ resolved
@@ -68,7 +68,6 @@
 	MaxAcceptableTimestampDelta  time.Duration   `koanf:"max-acceptable-timestamp-delta" reload:"hot"`
 	SenderWhitelist              []string        `koanf:"sender-whitelist"`
 	Forwarder                    ForwarderConfig `koanf:"forwarder"`
-	Dangerous                    DangerousConfig `koanf:"dangerous"`
 	QueueSize                    int             `koanf:"queue-size"`
 	QueueTimeout                 time.Duration   `koanf:"queue-timeout" reload:"hot"`
 	NonceCacheSize               int             `koanf:"nonce-cache-size" reload:"hot"`
@@ -84,7 +83,8 @@
 }
 
 type DangerousConfig struct {
-	Timeboost TimeboostConfig `koanf:"timeboost"`
+	Timeboost                       TimeboostConfig `koanf:"timeboost"`
+	DisableSeqInboxMaxDataSizeCheck bool            `koanf:"disable-seq-inbox-max-data-size-check"`
 }
 
 type TimeboostConfig struct {
@@ -170,7 +170,6 @@
 	MaxAcceptableTimestampDelta: time.Hour,
 	SenderWhitelist:             []string{},
 	Forwarder:                   DefaultSequencerForwarderConfig,
-	Dangerous:                   DefaultDangerousConfig,
 	QueueSize:                   1024,
 	QueueTimeout:                time.Second * 12,
 	NonceCacheSize:              1024,
@@ -186,7 +185,8 @@
 }
 
 var DefaultDangerousConfig = DangerousConfig{
-	Timeboost: DefaultTimeboostConfig,
+	Timeboost:                       DefaultTimeboostConfig,
+	DisableSeqInboxMaxDataSizeCheck: false,
 }
 
 func SequencerConfigAddOptions(prefix string, f *flag.FlagSet) {
@@ -196,12 +196,7 @@
 	f.Duration(prefix+".max-acceptable-timestamp-delta", DefaultSequencerConfig.MaxAcceptableTimestampDelta, "maximum acceptable time difference between the local time and the latest L1 block's timestamp")
 	f.StringSlice(prefix+".sender-whitelist", DefaultSequencerConfig.SenderWhitelist, "comma separated whitelist of authorized senders (if empty, everyone is allowed)")
 	AddOptionsForSequencerForwarderConfig(prefix+".forwarder", f)
-<<<<<<< HEAD
-	AddOptionsForDangerousConfig(prefix+".dangerous", f)
-=======
 	DangerousAddOptions(prefix+".dangerous", f)
-
->>>>>>> 65f71c01
 	f.Int(prefix+".queue-size", DefaultSequencerConfig.QueueSize, "size of the pending tx queue")
 	f.Duration(prefix+".queue-timeout", DefaultSequencerConfig.QueueTimeout, "maximum amount of time transaction can wait in queue")
 	f.Int(prefix+".nonce-cache-size", DefaultSequencerConfig.NonceCacheSize, "size of the tx sender nonce cache")
@@ -213,18 +208,6 @@
 	f.Bool(prefix+".enable-profiling", DefaultSequencerConfig.EnableProfiling, "enable CPU profiling and tracing")
 }
 
-<<<<<<< HEAD
-type DangerousConfig struct {
-	DisableSeqInboxMaxDataSizeCheck bool `koanf:"disable-seq-inbox-max-data-size-check"`
-}
-
-var DefaultDangerousConfig = DangerousConfig{
-	DisableSeqInboxMaxDataSizeCheck: false,
-}
-
-func AddOptionsForDangerousConfig(prefix string, f *flag.FlagSet) {
-	f.Bool(prefix+".disable-seq-inbox-max-data-size-check", DefaultDangerousConfig.DisableSeqInboxMaxDataSizeCheck, "DANGEROUS! disables nitro checks on sequencer MaxTxDataSize against the sequencer inbox MaxDataSize")
-=======
 func TimeboostAddOptions(prefix string, f *flag.FlagSet) {
 	f.Bool(prefix+".enable", DefaultTimeboostConfig.Enable, "enable timeboost based on express lane auctions")
 	f.String(prefix+".auction-contract-address", DefaultTimeboostConfig.AuctionContractAddress, "Address of the proxy pointing to the ExpressLaneAuction contract")
@@ -240,7 +223,7 @@
 
 func DangerousAddOptions(prefix string, f *flag.FlagSet) {
 	TimeboostAddOptions(prefix+".timeboost", f)
->>>>>>> 65f71c01
+	f.Bool(prefix+".disable-seq-inbox-max-data-size-check", DefaultDangerousConfig.DisableSeqInboxMaxDataSizeCheck, "DANGEROUS! disables nitro checks on sequencer MaxTxDataSize against the sequencer inbox MaxDataSize")
 }
 
 type txQueueItem struct {
