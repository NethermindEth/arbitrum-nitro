--- conflicted
+++ resolved
@@ -78,18 +78,15 @@
 	ExpectedSurplusHardThreshold string          `koanf:"expected-surplus-hard-threshold" reload:"hot"`
 	EnableProfiling              bool            `koanf:"enable-profiling" reload:"hot"`
 	Timeboost                    TimeboostConfig `koanf:"timeboost"`
+	Dangerous                    DangerousConfig `koanf:"dangerous"`
 	expectedSurplusSoftThreshold int
 	expectedSurplusHardThreshold int
 }
 
-<<<<<<< HEAD
-=======
 type DangerousConfig struct {
-	Timeboost                       TimeboostConfig `koanf:"timeboost"`
-	DisableSeqInboxMaxDataSizeCheck bool            `koanf:"disable-seq-inbox-max-data-size-check"`
-}
-
->>>>>>> 57b08f9e
+	DisableSeqInboxMaxDataSizeCheck bool `koanf:"disable-seq-inbox-max-data-size-check"`
+}
+
 type TimeboostConfig struct {
 	Enable                       bool          `koanf:"enable"`
 	AuctionContractAddress       string        `koanf:"auction-contract-address"`
@@ -181,16 +178,12 @@
 	ExpectedSurplusSoftThreshold: "default",
 	ExpectedSurplusHardThreshold: "default",
 	EnableProfiling:              false,
-<<<<<<< HEAD
 	Timeboost:                    DefaultTimeboostConfig,
-=======
 	Dangerous:                    DefaultDangerousConfig,
 }
 
 var DefaultDangerousConfig = DangerousConfig{
-	Timeboost:                       DefaultTimeboostConfig,
 	DisableSeqInboxMaxDataSizeCheck: false,
->>>>>>> 57b08f9e
 }
 
 func SequencerConfigAddOptions(prefix string, f *flag.FlagSet) {
@@ -200,12 +193,9 @@
 	f.Duration(prefix+".max-acceptable-timestamp-delta", DefaultSequencerConfig.MaxAcceptableTimestampDelta, "maximum acceptable time difference between the local time and the latest L1 block's timestamp")
 	f.StringSlice(prefix+".sender-whitelist", DefaultSequencerConfig.SenderWhitelist, "comma separated whitelist of authorized senders (if empty, everyone is allowed)")
 	AddOptionsForSequencerForwarderConfig(prefix+".forwarder", f)
-<<<<<<< HEAD
 	TimeboostAddOptions(prefix+".timeboost", f)
 
-=======
 	DangerousAddOptions(prefix+".dangerous", f)
->>>>>>> 57b08f9e
 	f.Int(prefix+".queue-size", DefaultSequencerConfig.QueueSize, "size of the pending tx queue")
 	f.Duration(prefix+".queue-timeout", DefaultSequencerConfig.QueueTimeout, "maximum amount of time transaction can wait in queue")
 	f.Int(prefix+".nonce-cache-size", DefaultSequencerConfig.NonceCacheSize, "size of the tx sender nonce cache")
@@ -230,14 +220,10 @@
 	f.Uint64(prefix+".queue-timeout-in-blocks", DefaultTimeboostConfig.QueueTimeoutInBlocks, "maximum amount of time (measured in blocks) that Express Lane transactions can wait in the sequencer's queue")
 }
 
-<<<<<<< HEAD
-=======
 func DangerousAddOptions(prefix string, f *flag.FlagSet) {
-	TimeboostAddOptions(prefix+".timeboost", f)
 	f.Bool(prefix+".disable-seq-inbox-max-data-size-check", DefaultDangerousConfig.DisableSeqInboxMaxDataSizeCheck, "DANGEROUS! disables nitro checks on sequencer MaxTxDataSize against the sequencer inbox MaxDataSize")
 }
 
->>>>>>> 57b08f9e
 type txQueueItem struct {
 	tx              *types.Transaction
 	txSize          int // size in bytes of the marshalled transaction
