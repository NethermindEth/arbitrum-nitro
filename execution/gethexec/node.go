--- conflicted
+++ resolved
@@ -4,11 +4,8 @@
 	"context"
 	"errors"
 	"fmt"
-<<<<<<< HEAD
 	"math/big"
-=======
 	"reflect"
->>>>>>> 9b1e4aa8
 	"sync/atomic"
 	"testing"
 
@@ -44,20 +41,8 @@
 }
 
 type Config struct {
-<<<<<<< HEAD
-	Evil                     bool                             `koanf:"evil"`
-	EvilInterceptDepositGwei uint64                           `koanf:"evil-intercept-deposit-gwei"`
-	ParentChainReader        headerreader.Config              `koanf:"parent-chain-reader" reload:"hot"`
-	Sequencer                SequencerConfig                  `koanf:"sequencer" reload:"hot"`
-	RecordingDatabase        arbitrum.RecordingDatabaseConfig `koanf:"recording-database"`
-	TxPreChecker             TxPreCheckerConfig               `koanf:"tx-pre-checker" reload:"hot"`
-	Forwarder                ForwarderConfig                  `koanf:"forwarder"`
-	ForwardingTarget         string                           `koanf:"forwarding-target"`
-	Caching                  CachingConfig                    `koanf:"caching"`
-	RPC                      arbitrum.Config                  `koanf:"rpc"`
-	TxLookupLimit            uint64                           `koanf:"tx-lookup-limit"`
-	Dangerous                DangerousConfig                  `koanf:"dangerous"`
-=======
+	Evil                      bool                             `koanf:"evil"`
+	EvilInterceptDepositGwei  uint64                           `koanf:"evil-intercept-deposit-gwei"`
 	ParentChainReader         headerreader.Config              `koanf:"parent-chain-reader" reload:"hot"`
 	Sequencer                 SequencerConfig                  `koanf:"sequencer" reload:"hot"`
 	RecordingDatabase         arbitrum.RecordingDatabaseConfig `koanf:"recording-database"`
@@ -69,7 +54,6 @@
 	RPC                       arbitrum.Config                  `koanf:"rpc"`
 	TxLookupLimit             uint64                           `koanf:"tx-lookup-limit"`
 	Dangerous                 DangerousConfig                  `koanf:"dangerous"`
->>>>>>> 9b1e4aa8
 
 	forwardingTarget string
 }
@@ -107,18 +91,6 @@
 }
 
 var ConfigDefault = Config{
-<<<<<<< HEAD
-	RPC:                      arbitrum.DefaultConfig,
-	Sequencer:                DefaultSequencerConfig,
-	RecordingDatabase:        arbitrum.DefaultRecordingDatabaseConfig,
-	ForwardingTarget:         "",
-	TxPreChecker:             DefaultTxPreCheckerConfig,
-	TxLookupLimit:            126_230_400, // 1 year at 4 blocks per second
-	Caching:                  DefaultCachingConfig,
-	Dangerous:                DefaultDangerousConfig,
-	Forwarder:                DefaultNodeForwarderConfig,
-	EvilInterceptDepositGwei: 1_000_000, // 1M gwei or 0.001 ETH.
-=======
 	RPC:                       arbitrum.DefaultConfig,
 	Sequencer:                 DefaultSequencerConfig,
 	ParentChainReader:         headerreader.DefaultConfig,
@@ -130,7 +102,7 @@
 	Caching:                   DefaultCachingConfig,
 	Dangerous:                 DefaultDangerousConfig,
 	Forwarder:                 DefaultNodeForwarderConfig,
->>>>>>> 9b1e4aa8
+	EvilInterceptDepositGwei:  1_000_000, // 1M gwei or 0.001 ETH.
 }
 
 func ConfigDefaultNonSequencerTest() *Config {
