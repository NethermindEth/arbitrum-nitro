--- conflicted
+++ resolved
@@ -26,7 +26,6 @@
 	flag "github.com/spf13/pflag"
 )
 
-<<<<<<< HEAD
 type DangerousConfig struct {
 	ReorgToBlock int64 `koanf:"reorg-to-block"`
 }
@@ -57,8 +56,6 @@
 	f.String(prefix+".host", DefaultStylusTargetConfig.Host, "stylus programs compilation target for system other than 64-bit ARM or 64-bit x86")
 }
 
-=======
->>>>>>> dba4f71e
 type Config struct {
 	ParentChainReader         headerreader.Config              `koanf:"parent-chain-reader" reload:"hot"`
 	Sequencer                 SequencerConfig                  `koanf:"sequencer" reload:"hot"`
