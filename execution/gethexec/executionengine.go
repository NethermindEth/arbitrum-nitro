--- conflicted
+++ resolved
@@ -613,12 +613,7 @@
 	startTime := time.Now()
 	if s.prefetchBlock && msgForPrefetch != nil {
 		go func() {
-<<<<<<< HEAD
-			_, _, _, err := s.createBlockFromNextMessage(msgForPrefetch)
-=======
-			defer wg.Done()
 			_, _, _, err := s.createBlockFromNextMessage(msgForPrefetch, true)
->>>>>>> df28fc78
 			if err != nil {
 				return
 			}
