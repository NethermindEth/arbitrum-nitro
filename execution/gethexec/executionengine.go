// Copyright 2022-2024, Offchain Labs, Inc.
// For license information, see https://github.com/OffchainLabs/nitro/blob/master/LICENSE.md

//go:build !wasm
// +build !wasm

package gethexec

/*
#cgo CFLAGS: -g -I../../target/include/
#cgo LDFLAGS: ${SRCDIR}/../../target/lib/libstylus.a -ldl -lm
#include "arbitrator.h"
*/
import "C"

import (
	"bytes"
	"context"
	"encoding/binary"
	"errors"
	"fmt"
	"os"
	"path"
	"runtime/pprof"
	"runtime/trace"
	"sync"
	"testing"
	"time"

	"github.com/google/uuid"

	"github.com/ethereum/go-ethereum/common"
	"github.com/ethereum/go-ethereum/core"
	"github.com/ethereum/go-ethereum/core/rawdb"
	"github.com/ethereum/go-ethereum/core/state"
	"github.com/ethereum/go-ethereum/core/stateless"
	"github.com/ethereum/go-ethereum/core/types"
	"github.com/ethereum/go-ethereum/log"
	"github.com/ethereum/go-ethereum/metrics"

	"github.com/offchainlabs/nitro/arbos"
	"github.com/offchainlabs/nitro/arbos/arbosState"
	"github.com/offchainlabs/nitro/arbos/arbostypes"
	"github.com/offchainlabs/nitro/arbos/l1pricing"
	"github.com/offchainlabs/nitro/arbos/programs"
	"github.com/offchainlabs/nitro/arbutil"
	"github.com/offchainlabs/nitro/cmd/chaininfo"
	"github.com/offchainlabs/nitro/execution"
	"github.com/offchainlabs/nitro/util/arbmath"
	"github.com/offchainlabs/nitro/util/sharedmetrics"
	"github.com/offchainlabs/nitro/util/stopwaiter"
)

var (
	l1GasPriceEstimateGauge    = metrics.NewRegisteredGauge("arb/l1gasprice/estimate", nil)
	baseFeeGauge               = metrics.NewRegisteredGauge("arb/block/basefee", nil)
	blockGasUsedHistogram      = metrics.NewRegisteredHistogram("arb/block/gasused", nil, metrics.NewBoundedHistogramSample())
	txCountHistogram           = metrics.NewRegisteredHistogram("arb/block/transactions/count", nil, metrics.NewBoundedHistogramSample())
	txGasUsedHistogram         = metrics.NewRegisteredHistogram("arb/block/transactions/gasused", nil, metrics.NewBoundedHistogramSample())
	gasUsedSinceStartupCounter = metrics.NewRegisteredCounter("arb/gas_used", nil)
	blockExecutionTimer        = metrics.NewRegisteredTimer("arb/block/execution", nil)
	blockWriteToDbTimer        = metrics.NewRegisteredTimer("arb/block/writetodb", nil)
)

var ExecutionEngineBlockCreationStopped = errors.New("block creation stopped in execution engine")
var ResultNotFound = errors.New("result not found")

type L1PriceDataOfMsg struct {
	callDataUnits            uint64
	cummulativeCallDataUnits uint64
	l1GasCharged             uint64
	cummulativeL1GasCharged  uint64
}

type L1PriceData struct {
	mutex                   sync.RWMutex
	startOfL1PriceDataCache arbutil.MessageIndex
	endOfL1PriceDataCache   arbutil.MessageIndex
	msgToL1PriceData        []L1PriceDataOfMsg
}

type ExecutionEngine struct {
	stopwaiter.StopWaiter

	bc        *core.BlockChain
	consensus execution.FullConsensusClient
	recorder  *BlockRecorder

	resequenceChan    chan []*arbostypes.MessageWithMetadata
	createBlocksMutex sync.Mutex

	newBlockNotifier    chan struct{}
	reorgEventsNotifier chan struct{}
	latestBlockMutex    sync.Mutex
	latestBlock         *types.Block

	nextScheduledVersionCheck time.Time // protected by the createBlocksMutex

	reorgSequencing bool

	disableStylusCacheMetricsCollection bool

	prefetchBlock bool

	cachedL1PriceData *L1PriceData

	wasmTargets []rawdb.WasmTarget

	syncTillBlock uint64
}

func NewL1PriceData() *L1PriceData {
	return &L1PriceData{
		msgToL1PriceData: []L1PriceDataOfMsg{},
	}
}

func NewExecutionEngine(bc *core.BlockChain, syncTillBlock uint64) (*ExecutionEngine, error) {
	return &ExecutionEngine{
		bc:                bc,
		resequenceChan:    make(chan []*arbostypes.MessageWithMetadata),
		newBlockNotifier:  make(chan struct{}, 1),
		cachedL1PriceData: NewL1PriceData(),
		syncTillBlock:     syncTillBlock,
	}, nil
}

func (s *ExecutionEngine) backlogCallDataUnits() uint64 {
	s.cachedL1PriceData.mutex.RLock()
	defer s.cachedL1PriceData.mutex.RUnlock()

	size := len(s.cachedL1PriceData.msgToL1PriceData)
	if size == 0 {
		return 0
	}
	return (s.cachedL1PriceData.msgToL1PriceData[size-1].cummulativeCallDataUnits -
		s.cachedL1PriceData.msgToL1PriceData[0].cummulativeCallDataUnits +
		s.cachedL1PriceData.msgToL1PriceData[0].callDataUnits)
}

func (s *ExecutionEngine) backlogL1GasCharged() uint64 {
	s.cachedL1PriceData.mutex.RLock()
	defer s.cachedL1PriceData.mutex.RUnlock()

	size := len(s.cachedL1PriceData.msgToL1PriceData)
	if size == 0 {
		return 0
	}
	return (s.cachedL1PriceData.msgToL1PriceData[size-1].cummulativeL1GasCharged -
		s.cachedL1PriceData.msgToL1PriceData[0].cummulativeL1GasCharged +
		s.cachedL1PriceData.msgToL1PriceData[0].l1GasCharged)
}

func (s *ExecutionEngine) MarkFeedStart(to arbutil.MessageIndex) {
	s.cachedL1PriceData.mutex.Lock()
	defer s.cachedL1PriceData.mutex.Unlock()

	if to < s.cachedL1PriceData.startOfL1PriceDataCache {
		log.Debug("trying to trim older L1 price data cache which doesnt exist anymore")
	} else if to >= s.cachedL1PriceData.endOfL1PriceDataCache {
		s.cachedL1PriceData.startOfL1PriceDataCache = 0
		s.cachedL1PriceData.endOfL1PriceDataCache = 0
		s.cachedL1PriceData.msgToL1PriceData = []L1PriceDataOfMsg{}
	} else {
		newStart := to - s.cachedL1PriceData.startOfL1PriceDataCache + 1
		s.cachedL1PriceData.msgToL1PriceData = s.cachedL1PriceData.msgToL1PriceData[newStart:]
		s.cachedL1PriceData.startOfL1PriceDataCache = to + 1
	}
}

func PopulateStylusTargetCache(targetConfig *StylusTargetConfig) error {
	localTarget := rawdb.LocalTarget()
	targets := targetConfig.WasmTargets()
	var nativeSet bool
	for _, target := range targets {
		var effectiveStylusTarget string
		switch target {
		case rawdb.TargetWavm:
			// skip wavm target
			continue
		case rawdb.TargetArm64:
			effectiveStylusTarget = targetConfig.Arm64
		case rawdb.TargetAmd64:
			effectiveStylusTarget = targetConfig.Amd64
		case rawdb.TargetHost:
			effectiveStylusTarget = targetConfig.Host
		default:
			return fmt.Errorf("unsupported stylus target: %v", target)
		}
		isNative := target == localTarget
		err := programs.SetTarget(target, effectiveStylusTarget, isNative)
		if err != nil {
			return fmt.Errorf("failed to set stylus target: %w", err)
		}
		nativeSet = nativeSet || isNative
	}
	if !nativeSet {
		return fmt.Errorf("local target %v missing in list of archs %v", localTarget, targets)
	}
	return nil
}

func (s *ExecutionEngine) Initialize(rustCacheCapacityMB uint32, targetConfig *StylusTargetConfig) error {
	if rustCacheCapacityMB != 0 {
		programs.SetWasmLruCacheCapacity(arbmath.SaturatingUMul(uint64(rustCacheCapacityMB), 1024*1024))
	}
	if err := PopulateStylusTargetCache(targetConfig); err != nil {
		return fmt.Errorf("error populating stylus target cache: %w", err)
	}
	s.wasmTargets = targetConfig.WasmTargets()
	return nil
}

func (s *ExecutionEngine) SetRecorder(recorder *BlockRecorder) {
	if s.Started() {
		panic("trying to set recorder after start")
	}
	if s.recorder != nil {
		panic("trying to set recorder policy when already set")
	}
	s.recorder = recorder
}

func (s *ExecutionEngine) SetReorgEventsNotifier(reorgEventsNotifier chan struct{}) {
	if s.Started() {
		panic("trying to set reorg events notifier after start")
	}
	if s.reorgEventsNotifier != nil {
		panic("trying to set reorg events notifier when already set")
	}
	s.reorgEventsNotifier = reorgEventsNotifier
}

func (s *ExecutionEngine) EnableReorgSequencing() {
	if s.Started() {
		panic("trying to enable reorg sequencing after start")
	}
	if s.reorgSequencing {
		panic("trying to enable reorg sequencing when already set")
	}
	s.reorgSequencing = true
}

func (s *ExecutionEngine) DisableStylusCacheMetricsCollection() {
	if s.Started() {
		panic("trying to disable stylus cache metrics collection after start")
	}
	if s.disableStylusCacheMetricsCollection {
		panic("trying to disable stylus cache metrics collection when already set")
	}
	s.disableStylusCacheMetricsCollection = true
}

func (s *ExecutionEngine) EnablePrefetchBlock() {
	if s.Started() {
		panic("trying to enable prefetch block after start")
	}
	if s.prefetchBlock {
		panic("trying to enable prefetch block when already set")
	}
	s.prefetchBlock = true
}

func (s *ExecutionEngine) SetConsensus(consensus execution.FullConsensusClient) {
	if s.Started() {
		panic("trying to set transaction consensus after start")
	}
	if s.consensus != nil {
		panic("trying to set transaction consensus when already set")
	}
	s.consensus = consensus
}

func (s *ExecutionEngine) BlockMetadataAtMessageIndex(ctx context.Context, msgIdx arbutil.MessageIndex) (common.BlockMetadata, error) {
	if s.consensus != nil {
		return s.consensus.BlockMetadataAtMessageIndex(msgIdx).Await(ctx)
	}
	return nil, errors.New("FullConsensusClient is not accessible to execution")
}

func (s *ExecutionEngine) GetBatchFetcher() execution.BatchFetcher {
	return s.consensus
}

func (s *ExecutionEngine) Reorg(msgIdxOfFirstMsgToAdd arbutil.MessageIndex, newMessages []arbostypes.MessageWithMetadataAndBlockInfo, oldMessages []*arbostypes.MessageWithMetadata) ([]*execution.MessageResult, error) {
	if msgIdxOfFirstMsgToAdd == 0 {
		return nil, errors.New("cannot reorg out genesis")
	}

	s.createBlocksMutex.Lock()
	resequencing := false
	defer func() {
		// if we are resequencing old messages - don't release the lock
		// lock will be released by thread listening to resequenceChan
		if !resequencing {
			s.createBlocksMutex.Unlock()
		}
	}()
	lastBlockNumToKeep := s.MessageIndexToBlockNumber(msgIdxOfFirstMsgToAdd - 1)
	// We can safely cast lastBlockNumToKeep to a uint64 as it comes from MessageIndexToBlockNumber
	lastBlockToKeep := s.bc.GetBlockByNumber(uint64(lastBlockNumToKeep))
	if lastBlockToKeep == nil {
		log.Warn("reorg target block not found", "block", lastBlockNumToKeep)
		return nil, nil
	}

<<<<<<< HEAD
	tag := core.NewMessageCommitContext(nil).WasmCacheTag() // we don't pass any targets, we just want the tag
=======
	currentSafeBlock := s.bc.CurrentSafeBlock()
	if currentSafeBlock != nil && lastBlockToKeep.Number().Cmp(currentSafeBlock.Number) < 0 {
		log.Warn("reorg target block is below safe block", "lastBlockNumToKeep", lastBlockNumToKeep, "currentSafeBlock", currentSafeBlock.Number)
		s.bc.SetSafe(nil)
	}
	currentFinalBlock := s.bc.CurrentFinalBlock()
	if currentFinalBlock != nil && lastBlockToKeep.Number().Cmp(currentFinalBlock.Number) < 0 {
		log.Warn("reorg target block is below final block", "lastBlockNumToKeep", lastBlockNumToKeep, "currentFinalBlock", currentFinalBlock.Number)
		s.bc.SetFinalized(nil)
	}

	tag := s.bc.StateCache().WasmCacheTag()
>>>>>>> 9149d9b6
	// reorg Rust-side VM state
	C.stylus_reorg_vm(C.uint64_t(lastBlockNumToKeep), C.uint32_t(tag))

	err := s.bc.ReorgToOldBlock(lastBlockToKeep)
	if err != nil {
		return nil, err
	}

	if s.reorgEventsNotifier != nil {
		select {
		case s.reorgEventsNotifier <- struct{}{}:
		default:
		}
	}

	newMessagesResults := make([]*execution.MessageResult, 0, len(newMessages))
	for i := range newMessages {
		var msgForPrefetch *arbostypes.MessageWithMetadata
		if i < len(newMessages)-1 {
			msgForPrefetch = &newMessages[i].MessageWithMeta
		}
		nextMsgIdx := msgIdxOfFirstMsgToAdd + arbutil.MessageIndex(i)
		msgResult, err := s.digestMessageWithBlockMutex(nextMsgIdx, &newMessages[i].MessageWithMeta, msgForPrefetch)
		if err != nil {
			return nil, err
		}
		newMessagesResults = append(newMessagesResults, msgResult)
	}
	if s.recorder != nil {
		s.recorder.ReorgTo(lastBlockToKeep.Header())
	}
	if len(oldMessages) > 0 {
		s.resequenceChan <- oldMessages
		resequencing = true
	}
	return newMessagesResults, nil
}

func (s *ExecutionEngine) getCurrentHeader() (*types.Header, error) {
	currentBlock := s.bc.CurrentBlock()
	if currentBlock == nil {
		return nil, errors.New("failed to get current block")
	}
	return currentBlock, nil
}

func (s *ExecutionEngine) HeadMessageIndex() (arbutil.MessageIndex, error) {
	currentHeader, err := s.getCurrentHeader()
	if err != nil {
		return 0, err
	}
	return s.BlockNumberToMessageIndex(currentHeader.Number.Uint64())
}

func (s *ExecutionEngine) HeadMessageIndexSync(t *testing.T) (arbutil.MessageIndex, error) {
	s.createBlocksMutex.Lock()
	defer s.createBlocksMutex.Unlock()
	return s.HeadMessageIndex()
}

func (s *ExecutionEngine) NextDelayedMessageNumber() (uint64, error) {
	currentHeader, err := s.getCurrentHeader()
	if err != nil {
		return 0, err
	}
	return currentHeader.Nonce.Uint64(), nil
}

func MessageFromTxes(header *arbostypes.L1IncomingMessageHeader, txes types.Transactions, txErrors []error) (*arbostypes.L1IncomingMessage, error) {
	var l2Message []byte
	if len(txes) == 1 && txErrors[0] == nil {
		txBytes, err := txes[0].MarshalBinary()
		if err != nil {
			return nil, err
		}
		l2Message = append(l2Message, arbos.L2MessageKind_SignedTx)
		l2Message = append(l2Message, txBytes...)
	} else {
		l2Message = append(l2Message, arbos.L2MessageKind_Batch)
		sizeBuf := make([]byte, 8)
		for i, tx := range txes {
			if txErrors[i] != nil {
				continue
			}
			txBytes, err := tx.MarshalBinary()
			if err != nil {
				return nil, err
			}
			binary.BigEndian.PutUint64(sizeBuf, uint64(len(txBytes)+1))
			l2Message = append(l2Message, sizeBuf...)
			l2Message = append(l2Message, arbos.L2MessageKind_SignedTx)
			l2Message = append(l2Message, txBytes...)
		}
	}
	if len(l2Message) > arbostypes.MaxL2MessageSize {
		return nil, errors.New("l2message too long")
	}
	return &arbostypes.L1IncomingMessage{
		Header: header,
		L2msg:  l2Message,
	}, nil
}

// The caller must hold the createBlocksMutex
func (s *ExecutionEngine) resequenceReorgedMessages(messages []*arbostypes.MessageWithMetadata) {
	if !s.reorgSequencing {
		return
	}

	log.Info("Trying to resequence messages", "number", len(messages))
	lastBlockHeader, err := s.getCurrentHeader()
	if err != nil {
		log.Error("block header not found during resequence", "err", err)
		return
	}

	nextDelayedMsgIdx := lastBlockHeader.Nonce.Uint64()

	for _, msg := range messages {
		// Check if the message is non-nil just to be safe
		if msg == nil || msg.Message == nil || msg.Message.Header == nil {
			continue
		}
		header := msg.Message.Header
		if header.RequestId != nil {
			delayedMsgIdx := header.RequestId.Big().Uint64()
			if delayedMsgIdx != nextDelayedMsgIdx {
				log.Info("not resequencing delayed message due to unexpected index", "expected", nextDelayedMsgIdx, "found", delayedMsgIdx)
				continue
			}
			_, err := s.sequenceDelayedMessageWithBlockMutex(msg.Message, delayedMsgIdx)
			if err != nil {
				log.Error("failed to re-sequence old delayed message removed by reorg", "err", err)
			}
			nextDelayedMsgIdx += 1
			continue
		}
		if header.Kind != arbostypes.L1MessageType_L2Message || header.Poster != l1pricing.BatchPosterAddress {
			// This shouldn't exist?
			log.Warn("skipping non-standard sequencer message found from reorg", "header", header)
			continue
		}
		txes, err := arbos.ParseL2Transactions(msg.Message, s.bc.Config().ChainID)
		if err != nil {
			log.Warn("failed to parse sequencer message found from reorg", "err", err)
			continue
		}
		hooks := arbos.NoopSequencingHooks()
		hooks.DiscardInvalidTxsEarly = true
		_, err = s.sequenceTransactionsWithBlockMutex(msg.Message.Header, txes, hooks, nil)
		if err != nil {
			log.Error("failed to re-sequence old user message removed by reorg", "err", err)
			return
		}
	}
}

func (s *ExecutionEngine) sequencerWrapper(sequencerFunc func() (*types.Block, error)) (*types.Block, error) {
	attempts := 0
	for {
		s.createBlocksMutex.Lock()
		block, err := sequencerFunc()
		s.createBlocksMutex.Unlock()
		if !errors.Is(err, execution.ErrSequencerInsertLockTaken) {
			return block, err
		}
		// We got SequencerInsertLockTaken
		// option 1: there was a race, we are no longer main sequencer
		_, chosenErr := s.consensus.ExpectChosenSequencer().Await(s.GetContext())
		if chosenErr != nil {
			return nil, chosenErr
		}
		// option 2: we are in a test without very orderly sequencer coordination
		if !s.bc.Config().ArbitrumChainParams.AllowDebugPrecompiles {
			// option 3: something weird. send warning
			log.Warn("sequence transactions: insert lock takent", "attempts", attempts)
		}
		// options 2/3 fail after too many attempts
		attempts++
		if attempts > 20 {
			return nil, err
		}
		<-time.After(time.Millisecond * 100)
	}
}

func (s *ExecutionEngine) SequenceTransactions(header *arbostypes.L1IncomingMessageHeader, txes types.Transactions, hooks *arbos.SequencingHooks, timeboostedTxs map[common.Hash]struct{}) (*types.Block, error) {
	return s.sequencerWrapper(func() (*types.Block, error) {
		hooks.TxErrors = nil
		return s.sequenceTransactionsWithBlockMutex(header, txes, hooks, timeboostedTxs)
	})
}

// SequenceTransactionsWithProfiling runs SequenceTransactions with tracing and
// CPU profiling enabled. If the block creation takes longer than 2 seconds, it
// keeps both and prints out filenames in an error log line.
func (s *ExecutionEngine) SequenceTransactionsWithProfiling(header *arbostypes.L1IncomingMessageHeader, txes types.Transactions, hooks *arbos.SequencingHooks, timeboostedTxs map[common.Hash]struct{}) (*types.Block, error) {
	pprofBuf, traceBuf := bytes.NewBuffer(nil), bytes.NewBuffer(nil)
	if err := pprof.StartCPUProfile(pprofBuf); err != nil {
		log.Error("Starting CPU profiling", "error", err)
	}
	if err := trace.Start(traceBuf); err != nil {
		log.Error("Starting tracing", "error", err)
	}
	start := time.Now()
	res, err := s.SequenceTransactions(header, txes, hooks, timeboostedTxs)
	elapsed := time.Since(start)
	pprof.StopCPUProfile()
	trace.Stop()
	if elapsed > 2*time.Second {
		writeAndLog(pprofBuf, traceBuf)
		return res, err
	}
	return res, err
}

func writeAndLog(pprof, trace *bytes.Buffer) {
	id := uuid.NewString()
	pprofFile := path.Join(os.TempDir(), id+".pprof")
	if err := os.WriteFile(pprofFile, pprof.Bytes(), 0o600); err != nil {
		log.Error("Creating temporary file for pprof", "fileName", pprofFile, "error", err)
		return
	}
	traceFile := path.Join(os.TempDir(), id+".trace")
	if err := os.WriteFile(traceFile, trace.Bytes(), 0o600); err != nil {
		log.Error("Creating temporary file for trace", "fileName", traceFile, "error", err)
		return
	}
	log.Info("Transactions sequencing took longer than 2 seconds, created pprof and trace files", "pprof", pprofFile, "traceFile", traceFile)
}

func (s *ExecutionEngine) sequenceTransactionsWithBlockMutex(header *arbostypes.L1IncomingMessageHeader, txes types.Transactions, hooks *arbos.SequencingHooks, timeboostedTxs map[common.Hash]struct{}) (*types.Block, error) {
	lastBlockHeader, err := s.getCurrentHeader()
	if err != nil {
		return nil, err
	}

	statedb, err := s.bc.StateAt(lastBlockHeader.Root)
	if err != nil {
		return nil, err
	}
	lastBlock := s.bc.GetBlock(lastBlockHeader.Hash(), lastBlockHeader.Number.Uint64())
	if lastBlock == nil {
		return nil, errors.New("can't find block for current header")
	}
	var witness *stateless.Witness
	if s.bc.GetVMConfig().StatelessSelfValidation {
		witness, err = stateless.NewWitness(lastBlock.Header(), s.bc)
		if err != nil {
			return nil, err
		}
	}
	statedb.StartPrefetcher("Sequencer", witness)
	defer statedb.StopPrefetcher()
	delayedMessagesRead := lastBlockHeader.Nonce.Uint64()

	startTime := time.Now()
	block, receipts, err := arbos.ProduceBlockAdvanced(
		header,
		txes,
		delayedMessagesRead,
		lastBlockHeader,
		statedb,
		s.bc,
		hooks,
		false,
		core.NewMessageCommitContext(s.wasmTargets),
	)
	if err != nil {
		return nil, err
	}
	blockCalcTime := time.Since(startTime)
	blockExecutionTimer.Update(blockCalcTime)
	if len(hooks.TxErrors) != len(txes) {
		return nil, fmt.Errorf("unexpected number of error results: %v vs number of txes %v", len(hooks.TxErrors), len(txes))
	}

	if len(receipts) == 0 {
		return nil, nil
	}

	allTxsErrored := true
	for _, err := range hooks.TxErrors {
		if err == nil {
			allTxsErrored = false
			break
		}
	}
	if allTxsErrored {
		return nil, nil
	}

	msg, err := MessageFromTxes(header, txes, hooks.TxErrors)
	if err != nil {
		return nil, err
	}

	msgIdx, err := s.BlockNumberToMessageIndex(lastBlockHeader.Number.Uint64() + 1)
	if err != nil {
		return nil, err
	}

	msgWithMeta := arbostypes.MessageWithMetadata{
		Message:             msg,
		DelayedMessagesRead: delayedMessagesRead,
	}
	msgResult, err := s.resultFromHeader(block.Header())
	if err != nil {
		return nil, err
	}

	blockMetadata := s.blockMetadataFromBlock(block, timeboostedTxs)
	_, err = s.consensus.WriteMessageFromSequencer(msgIdx, msgWithMeta, *msgResult, blockMetadata).Await(s.GetContext())
	if err != nil {
		return nil, err
	}

	// Only write the block after we've written the messages, so if the node dies in the middle of this,
	// it will naturally recover on startup by regenerating the missing block.
	err = s.appendBlock(block, statedb, receipts, blockCalcTime)
	if err != nil {
		return nil, err
	}
	s.cacheL1PriceDataOfMsg(msgIdx, receipts, block, false)

	return block, nil
}

// blockMetadataFromBlock returns timeboosted byte array which says whether a transaction in the block was timeboosted
// or not. The first byte of blockMetadata byte array is reserved to indicate the version,
// starting from the second byte, (N)th bit would represent if (N)th tx is timeboosted or not, 1 means yes and 0 means no
// blockMetadata[index / 8 + 1] & (1 << (index % 8)) != 0; where index = (N - 1), implies whether (N)th tx in a block is timeboosted
// note that number of txs in a block will always lag behind (len(blockMetadata) - 1) * 8 but it wont lag more than a value of 7
func (s *ExecutionEngine) blockMetadataFromBlock(block *types.Block, timeboostedTxs map[common.Hash]struct{}) common.BlockMetadata {
	bits := make(common.BlockMetadata, 1+arbmath.DivCeil(uint64(len(block.Transactions())), 8))
	if len(timeboostedTxs) == 0 {
		return bits
	}
	for i, tx := range block.Transactions() {
		if _, ok := timeboostedTxs[tx.Hash()]; ok {
			bits[1+i/8] |= 1 << (i % 8)
		}
	}
	return bits
}

func (s *ExecutionEngine) SequenceDelayedMessage(message *arbostypes.L1IncomingMessage, delayedMsgIdx uint64) error {
	_, err := s.sequencerWrapper(func() (*types.Block, error) {
		return s.sequenceDelayedMessageWithBlockMutex(message, delayedMsgIdx)
	})
	return err
}

func (s *ExecutionEngine) sequenceDelayedMessageWithBlockMutex(message *arbostypes.L1IncomingMessage, delayedMsgIdx uint64) (*types.Block, error) {
	if s.syncTillBlock > 0 && s.latestBlock != nil && s.latestBlock.NumberU64() >= s.syncTillBlock {
		return nil, ExecutionEngineBlockCreationStopped
	}
	currentHeader, err := s.getCurrentHeader()
	if err != nil {
		return nil, err
	}

	expectedDelayedMsgIdx := currentHeader.Nonce.Uint64()

	msgIdx, err := s.BlockNumberToMessageIndex(currentHeader.Number.Uint64() + 1)
	if err != nil {
		return nil, err
	}

	if expectedDelayedMsgIdx != delayedMsgIdx {
		return nil, fmt.Errorf("wrong delayed message sequenced got %d expected %d", delayedMsgIdx, expectedDelayedMsgIdx)
	}

	messageWithMeta := arbostypes.MessageWithMetadata{
		Message:             message,
		DelayedMessagesRead: delayedMsgIdx + 1,
	}

	startTime := time.Now()
	block, statedb, receipts, err := s.createBlockFromNextMessage(&messageWithMeta, false)
	if err != nil {
		return nil, err
	}
	blockCalcTime := time.Since(startTime)
	blockExecutionTimer.Update(blockCalcTime)

	msgResult, err := s.resultFromHeader(block.Header())
	if err != nil {
		return nil, err
	}

	_, err = s.consensus.WriteMessageFromSequencer(msgIdx, messageWithMeta, *msgResult, s.blockMetadataFromBlock(block, nil)).Await(s.GetContext())
	if err != nil {
		return nil, err
	}

	err = s.appendBlock(block, statedb, receipts, blockCalcTime)
	if err != nil {
		return nil, err
	}
	s.cacheL1PriceDataOfMsg(msgIdx, receipts, block, true)

	log.Info("ExecutionEngine: Added DelayedMessages", "msgIdx", msgIdx, "delayedMsgIdx", delayedMsgIdx, "block-header", block.Header())

	return block, nil
}

func (s *ExecutionEngine) GetGenesisBlockNumber() uint64 {
	return s.bc.Config().ArbitrumChainParams.GenesisBlockNum
}

func (s *ExecutionEngine) BlockNumberToMessageIndex(blockNum uint64) (arbutil.MessageIndex, error) {
	genesis := s.GetGenesisBlockNumber()
	if blockNum < genesis {
		return 0, fmt.Errorf("blockNum %d < genesis %d", blockNum, genesis)
	}
	return arbutil.MessageIndex(blockNum - genesis), nil
}

func (s *ExecutionEngine) MessageIndexToBlockNumber(msgIdx arbutil.MessageIndex) uint64 {
	return uint64(msgIdx) + s.GetGenesisBlockNumber()
}

// must hold createBlockMutex
func (s *ExecutionEngine) createBlockFromNextMessage(msg *arbostypes.MessageWithMetadata, isMsgForPrefetch bool) (*types.Block, *state.StateDB, types.Receipts, error) {
	currentHeader := s.bc.CurrentBlock()
	if currentHeader == nil {
		return nil, nil, nil, errors.New("failed to get current block header")
	}

	currentBlock := s.bc.GetBlock(currentHeader.Hash(), currentHeader.Number.Uint64())
	if currentBlock == nil {
		return nil, nil, nil, errors.New("can't find block for current header")
	}

	err := s.bc.RecoverState(currentBlock)
	if err != nil {
		return nil, nil, nil, fmt.Errorf("failed to recover block %v state: %w", currentBlock.Number(), err)
	}

	statedb, err := s.bc.StateAt(currentHeader.Root)
	if err != nil {
		return nil, nil, nil, err
	}
	var witness *stateless.Witness
	if s.bc.GetVMConfig().StatelessSelfValidation {
		witness, err = stateless.NewWitness(currentBlock.Header(), s.bc)
		if err != nil {
			return nil, nil, nil, err
		}
	}
	statedb.StartPrefetcher("TransactionStreamer", witness)
	defer statedb.StopPrefetcher()

	var runCtx *core.MessageRunContext
	if isMsgForPrefetch {
		runCtx = core.NewMessagePrefetchContext(s.wasmTargets)
	} else {
		runCtx = core.NewMessageCommitContext(s.wasmTargets)
	}
	block, receipts, err := arbos.ProduceBlock(
		msg.Message,
		msg.DelayedMessagesRead,
		currentHeader,
		statedb,
		s.bc,
		isMsgForPrefetch,
		runCtx,
	)

	return block, statedb, receipts, err
}

// must hold createBlockMutex
func (s *ExecutionEngine) appendBlock(block *types.Block, statedb *state.StateDB, receipts types.Receipts, duration time.Duration) error {
	var logs []*types.Log
	for _, receipt := range receipts {
		logs = append(logs, receipt.Logs...)
	}
	startTime := time.Now()
	if s.bc.GetVMConfig().Tracer != nil {
		// InsertChain is basically WriteBlockAndSetHeadWithTime along with recomputing
		// the entire block which is also traced which works directly for live-tracing
		if _, err := s.bc.InsertChain([]*types.Block{block}); err != nil {
			return err
		}
	} else {
		status, err := s.bc.WriteBlockAndSetHeadWithTime(block, receipts, logs, statedb, true, duration)
		if err != nil {
			return err
		}
		if status == core.SideStatTy { // TODO: This check can be removed as this WriteStatus is never returned when setting head
			return errors.New("geth rejected block as non-canonical")
		}
	}
	blockWriteToDbTimer.Update(time.Since(startTime))
	baseFeeGauge.Update(block.BaseFee().Int64())
	txCountHistogram.Update(int64(len(block.Transactions()) - 1))
	var blockGasused uint64
	for i := 1; i < len(receipts); i++ {
		val := arbmath.SaturatingUSub(receipts[i].GasUsed, receipts[i].GasUsedForL1)
		txGasUsedHistogram.Update(int64(val))
		blockGasused += val
	}
	blockGasUsedHistogram.Update(int64(blockGasused))
	gasUsedSinceStartupCounter.Inc(int64(blockGasused))
	s.updateL1GasPriceEstimateMetric()
	return nil
}

func (s *ExecutionEngine) resultFromHeader(header *types.Header) (*execution.MessageResult, error) {
	if header == nil {
		return nil, ResultNotFound
	}
	info := types.DeserializeHeaderExtraInformation(header)
	return &execution.MessageResult{
		BlockHash: header.Hash(),
		SendRoot:  info.SendRoot,
	}, nil
}

func (s *ExecutionEngine) ResultAtMessageIndex(msgIdx arbutil.MessageIndex) (*execution.MessageResult, error) {
	return s.resultFromHeader(s.bc.GetHeaderByNumber(s.MessageIndexToBlockNumber(msgIdx)))
}

func (s *ExecutionEngine) updateL1GasPriceEstimateMetric() {
	bc := s.bc
	latestHeader := bc.CurrentBlock()
	latestState, err := bc.StateAt(latestHeader.Root)
	if err != nil {
		log.Error("error getting latest statedb while fetching l2 Estimate of L1 GasPrice")
		return
	}
	arbState, err := arbosState.OpenSystemArbosState(latestState, nil, true)
	if err != nil {
		log.Error("error opening system arbos state while fetching l2 Estimate of L1 GasPrice")
		return
	}
	l2EstimateL1GasPrice, err := arbState.L1PricingState().PricePerUnit()
	if err != nil {
		log.Error("error fetching l2 Estimate of L1 GasPrice")
		return
	}
	l1GasPriceEstimateGauge.Update(l2EstimateL1GasPrice.Int64())
}

func (s *ExecutionEngine) getL1PricingSurplus() (int64, error) {
	bc := s.bc
	latestHeader := bc.CurrentBlock()
	latestState, err := bc.StateAt(latestHeader.Root)
	if err != nil {
		return 0, errors.New("error getting latest statedb while fetching current L1 pricing surplus")
	}
	arbState, err := arbosState.OpenSystemArbosState(latestState, nil, true)
	if err != nil {
		return 0, errors.New("error opening system arbos state while fetching current L1 pricing surplus")
	}
	surplus, err := arbState.L1PricingState().GetL1PricingSurplus()
	if err != nil {
		return 0, errors.New("error fetching current L1 pricing surplus")
	}
	return surplus.Int64(), nil
}

func (s *ExecutionEngine) cacheL1PriceDataOfMsg(msgIdx arbutil.MessageIndex, receipts types.Receipts, block *types.Block, blockBuiltUsingDelayedMessage bool) {
	var gasUsedForL1 uint64
	var callDataUnits uint64
	if !blockBuiltUsingDelayedMessage {
		// s.cachedL1PriceData tracks L1 price data for messages posted by Nitro,
		// so delayed messages should not update cummulative values kept on it.

		// First transaction in every block is an Arbitrum internal transaction,
		// so we skip it here.
		for i := 1; i < len(receipts); i++ {
			gasUsedForL1 += receipts[i].GasUsedForL1
		}
		for _, tx := range block.Transactions() {
			_, cachedUnits := tx.GetRawCachedCalldataUnits()
			callDataUnits += cachedUnits
		}
	}
	l1GasCharged := gasUsedForL1 * block.BaseFee().Uint64()

	s.cachedL1PriceData.mutex.Lock()
	defer s.cachedL1PriceData.mutex.Unlock()

	resetCache := func() {
		s.cachedL1PriceData.startOfL1PriceDataCache = msgIdx
		s.cachedL1PriceData.endOfL1PriceDataCache = msgIdx
		s.cachedL1PriceData.msgToL1PriceData = []L1PriceDataOfMsg{{
			callDataUnits:            callDataUnits,
			cummulativeCallDataUnits: callDataUnits,
			l1GasCharged:             l1GasCharged,
			cummulativeL1GasCharged:  l1GasCharged,
		}}
	}
	size := len(s.cachedL1PriceData.msgToL1PriceData)
	if size == 0 ||
		s.cachedL1PriceData.startOfL1PriceDataCache == 0 ||
		s.cachedL1PriceData.endOfL1PriceDataCache == 0 ||
		arbutil.MessageIndex(size) != s.cachedL1PriceData.endOfL1PriceDataCache-s.cachedL1PriceData.startOfL1PriceDataCache+1 {
		resetCache()
		return
	}
	if msgIdx != s.cachedL1PriceData.endOfL1PriceDataCache+1 {
		if msgIdx > s.cachedL1PriceData.endOfL1PriceDataCache+1 {
			log.Info("message position higher then current end of l1 price data cache, resetting cache to this message")
			resetCache()
		} else if msgIdx < s.cachedL1PriceData.startOfL1PriceDataCache {
			log.Info("message position lower than start of l1 price data cache, ignoring")
		} else {
			log.Info("message position already seen in l1 price data cache, ignoring")
		}
	} else {
		cummulativeCallDataUnits := s.cachedL1PriceData.msgToL1PriceData[size-1].cummulativeCallDataUnits
		cummulativeL1GasCharged := s.cachedL1PriceData.msgToL1PriceData[size-1].cummulativeL1GasCharged
		s.cachedL1PriceData.msgToL1PriceData = append(s.cachedL1PriceData.msgToL1PriceData, L1PriceDataOfMsg{
			callDataUnits:            callDataUnits,
			cummulativeCallDataUnits: cummulativeCallDataUnits + callDataUnits,
			l1GasCharged:             l1GasCharged,
			cummulativeL1GasCharged:  cummulativeL1GasCharged + l1GasCharged,
		})
		s.cachedL1PriceData.endOfL1PriceDataCache = msgIdx
	}
}

// DigestMessage is used to create a block by executing msg against the latest state and storing it.
// Also, while creating a block by executing msg against the latest state,
// in parallel, creates a block by executing msgForPrefetch (msg+1) against the latest state
// but does not store the block.
// This helps in filling the cache, so that the next block creation is faster.
func (s *ExecutionEngine) DigestMessage(msgIdx arbutil.MessageIndex, msg *arbostypes.MessageWithMetadata, msgForPrefetch *arbostypes.MessageWithMetadata) (*execution.MessageResult, error) {
	if !s.createBlocksMutex.TryLock() {
		return nil, errors.New("createBlock mutex held")
	}
	defer s.createBlocksMutex.Unlock()
	return s.digestMessageWithBlockMutex(msgIdx, msg, msgForPrefetch)
}

func (s *ExecutionEngine) digestMessageWithBlockMutex(msgIdxToDigest arbutil.MessageIndex, msg *arbostypes.MessageWithMetadata, msgForPrefetch *arbostypes.MessageWithMetadata) (*execution.MessageResult, error) {
	currentHeader, err := s.getCurrentHeader()
	if err != nil {
		return nil, err
	}
	curMsgIdx, err := s.BlockNumberToMessageIndex(currentHeader.Number.Uint64())
	if err != nil {
		return nil, err
	}
	if curMsgIdx+1 != msgIdxToDigest {
		return nil, fmt.Errorf("wrong message number in digest got %d expected %d", msgIdxToDigest, curMsgIdx+1)
	}

	startTime := time.Now()
	if s.prefetchBlock && msgForPrefetch != nil {
		go func() {
			_, _, _, err := s.createBlockFromNextMessage(msgForPrefetch, true)
			if err != nil {
				return
			}
		}()
	}

	block, statedb, receipts, err := s.createBlockFromNextMessage(msg, false)
	if err != nil {
		return nil, err
	}
	blockCalcTime := time.Since(startTime)
	blockExecutionTimer.Update(blockCalcTime)

	err = s.appendBlock(block, statedb, receipts, blockCalcTime)
	if err != nil {
		return nil, err
	}
	s.cacheL1PriceDataOfMsg(msgIdxToDigest, receipts, block, false)

	if time.Now().After(s.nextScheduledVersionCheck) {
		s.nextScheduledVersionCheck = time.Now().Add(time.Minute)
		arbState, err := arbosState.OpenSystemArbosState(statedb, nil, true)
		if err != nil {
			return nil, err
		}
		version, timestampInt, err := arbState.GetScheduledUpgrade()
		if err != nil {
			return nil, err
		}
		var timeUntilUpgrade time.Duration
		var timestamp time.Time
		if timestampInt == 0 {
			// This upgrade will take effect in the next block
			timestamp = time.Now()
		} else {
			// This upgrade is scheduled for the future
			timestamp = time.Unix(int64(timestampInt), 0)
			timeUntilUpgrade = time.Until(timestamp)
		}
		maxSupportedVersion := chaininfo.ArbitrumDevTestChainConfig().ArbitrumChainParams.InitialArbOSVersion
		logLevel := log.Warn
		if timeUntilUpgrade < time.Hour*24 {
			logLevel = log.Error
		}
		if version > maxSupportedVersion {
			logLevel(
				"you need to update your node to the latest version before this scheduled ArbOS upgrade",
				"timeUntilUpgrade", timeUntilUpgrade,
				"upgradeScheduledFor", timestamp,
				"maxSupportedArbosVersion", maxSupportedVersion,
				"pendingArbosUpgradeVersion", version,
			)
		}
	}

	sharedmetrics.UpdateSequenceNumberInBlockGauge(msgIdxToDigest)
	s.latestBlockMutex.Lock()
	s.latestBlock = block
	s.latestBlockMutex.Unlock()
	select {
	case s.newBlockNotifier <- struct{}{}:
	default:
	}

	msgResult, err := s.resultFromHeader(block.Header())
	if err != nil {
		return nil, err
	}
	return msgResult, nil
}

func (s *ExecutionEngine) ArbOSVersionForMessageIndex(msgIdx arbutil.MessageIndex) (uint64, error) {
	block := s.bc.GetBlockByNumber(s.MessageIndexToBlockNumber(msgIdx))
	if block == nil {
		return 0, fmt.Errorf("couldn't find block for message index %d", msgIdx)
	}
	extra := types.DeserializeHeaderExtraInformation(block.Header())
	return extra.ArbOSFormatVersion, nil
}

func (s *ExecutionEngine) Start(ctx_in context.Context) {
	s.StopWaiter.Start(ctx_in, s)
	s.LaunchThread(func(ctx context.Context) {
		for {
			if s.syncTillBlock > 0 && s.latestBlock != nil && s.latestBlock.NumberU64() >= s.syncTillBlock {
				log.Info("stopping block creation in execution engine", "syncTillBlock", s.syncTillBlock)
				return
			}
			select {
			case <-ctx.Done():
				return
			case resequence := <-s.resequenceChan:
				s.resequenceReorgedMessages(resequence)
				s.createBlocksMutex.Unlock()
			}
		}
	})
	s.LaunchThread(func(ctx context.Context) {
		var lastBlock *types.Block
		for {
			select {
			case <-s.newBlockNotifier:
			case <-ctx.Done():
				return
			}
			s.latestBlockMutex.Lock()
			block := s.latestBlock
			s.latestBlockMutex.Unlock()
			if block != nil && (lastBlock == nil || block.Hash() != lastBlock.Hash()) {
				log.Info(
					"created block",
					"l2Block", block.Number(),
					"l2BlockHash", block.Hash(),
				)
				lastBlock = block
				select {
				case <-time.After(time.Second):
				case <-ctx.Done():
					return
				}
			}
		}
	})
	if !s.disableStylusCacheMetricsCollection {
		// periodically update stylus cache metrics
		s.LaunchThread(func(ctx context.Context) {
			for {
				select {
				case <-ctx.Done():
					return
				case <-time.After(time.Minute):
					programs.UpdateWasmCacheMetrics()
				}
			}
		})
	}
}

func (s *ExecutionEngine) Maintenance(capLimit uint64) error {
	s.createBlocksMutex.Lock()
	defer s.createBlocksMutex.Unlock()
	return s.bc.FlushTrieDB(common.StorageSize(capLimit))
}<|MERGE_RESOLUTION|>--- conflicted
+++ resolved
@@ -304,9 +304,6 @@
 		return nil, nil
 	}
 
-<<<<<<< HEAD
-	tag := core.NewMessageCommitContext(nil).WasmCacheTag() // we don't pass any targets, we just want the tag
-=======
 	currentSafeBlock := s.bc.CurrentSafeBlock()
 	if currentSafeBlock != nil && lastBlockToKeep.Number().Cmp(currentSafeBlock.Number) < 0 {
 		log.Warn("reorg target block is below safe block", "lastBlockNumToKeep", lastBlockNumToKeep, "currentSafeBlock", currentSafeBlock.Number)
@@ -318,8 +315,7 @@
 		s.bc.SetFinalized(nil)
 	}
 
-	tag := s.bc.StateCache().WasmCacheTag()
->>>>>>> 9149d9b6
+	tag := core.NewMessageCommitContext(nil).WasmCacheTag() // we don't pass any targets, we just want the tag
 	// reorg Rust-side VM state
 	C.stylus_reorg_vm(C.uint64_t(lastBlockNumToKeep), C.uint32_t(tag))
 
