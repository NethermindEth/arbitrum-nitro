// Copyright 2022-2024, Offchain Labs, Inc.
// For license information, see https://github.com/OffchainLabs/nitro/blob/master/LICENSE

package gethexec

/*
#cgo CFLAGS: -g -Wall -I../../target/include/
#cgo LDFLAGS: ${SRCDIR}/../../target/lib/libstylus.a -ldl -lm
#include "arbitrator.h"
*/
import "C"
import (
	"context"
	"encoding/binary"
	"errors"
	"fmt"
	"math/big"
	"sync"
	"testing"
	"time"

	"github.com/ethereum/go-ethereum/core"
	"github.com/ethereum/go-ethereum/core/state"
	"github.com/ethereum/go-ethereum/core/types"
	"github.com/ethereum/go-ethereum/log"
	"github.com/ethereum/go-ethereum/metrics"
	"github.com/ethereum/go-ethereum/params"
	"github.com/offchainlabs/nitro/arbos"
	"github.com/offchainlabs/nitro/arbos/arbosState"
	"github.com/offchainlabs/nitro/arbos/arbostypes"
	"github.com/offchainlabs/nitro/arbos/l1pricing"
	"github.com/offchainlabs/nitro/arbutil"
	"github.com/offchainlabs/nitro/execution"
	"github.com/offchainlabs/nitro/util/arbmath"
	"github.com/offchainlabs/nitro/util/sharedmetrics"
	"github.com/offchainlabs/nitro/util/stopwaiter"
)

var (
	baseFeeGauge               = metrics.NewRegisteredGauge("arb/block/basefee", nil)
	blockGasUsedHistogram      = metrics.NewRegisteredHistogram("arb/block/gasused", nil, metrics.NewBoundedHistogramSample())
	txCountHistogram           = metrics.NewRegisteredHistogram("arb/block/transactions/count", nil, metrics.NewBoundedHistogramSample())
	txGasUsedHistogram         = metrics.NewRegisteredHistogram("arb/block/transactions/gasused", nil, metrics.NewBoundedHistogramSample())
	gasUsedSinceStartupCounter = metrics.NewRegisteredCounter("arb/gas_used", nil)
)

type ExecutionEngine struct {
	stopwaiter.StopWaiter

	bc        *core.BlockChain
	consensus execution.FullConsensusClient
	recorder  *BlockRecorder

	resequenceChan    chan []*arbostypes.MessageWithMetadata
	createBlocksMutex sync.Mutex

	newBlockNotifier chan struct{}
	latestBlockMutex sync.Mutex
	latestBlock      *types.Block

	nextScheduledVersionCheck time.Time // protected by the createBlocksMutex

	reorgSequencing            bool
	evil                       bool
	interceptDepositGweiAmount *big.Int

	prefetchBlock bool
}

type Opt func(*ExecutionEngine)

func WithEvilExecution() Opt {
	return func(exec *ExecutionEngine) {
		exec.evil = true
	}
}

func WithInterceptDepositSize(depositGwei *big.Int) Opt {
	return func(exec *ExecutionEngine) {
		exec.interceptDepositGweiAmount = depositGwei
	}
}

func NewExecutionEngine(bc *core.BlockChain, opts ...Opt) (*ExecutionEngine, error) {
	exec := &ExecutionEngine{
		bc:                         bc,
		resequenceChan:             make(chan []*arbostypes.MessageWithMetadata),
		newBlockNotifier:           make(chan struct{}, 1),
		interceptDepositGweiAmount: arbos.DefaultEvilInterceptDepositGweiAmount,
	}
	for _, o := range opts {
		o(exec)
	}
	return exec, nil
}

func (s *ExecutionEngine) SetRecorder(recorder *BlockRecorder) {
	if s.Started() {
		panic("trying to set recorder after start")
	}
	if s.recorder != nil {
		panic("trying to set recorder policy when already set")
	}
	s.recorder = recorder
}

func (s *ExecutionEngine) EnableReorgSequencing() {
	if s.Started() {
		panic("trying to enable reorg sequencing after start")
	}
	if s.reorgSequencing {
		panic("trying to enable reorg sequencing when already set")
	}
	s.reorgSequencing = true
}

func (s *ExecutionEngine) EnablePrefetchBlock() {
	if s.Started() {
		panic("trying to enable prefetch block after start")
	}
	if s.prefetchBlock {
		panic("trying to enable prefetch block when already set")
	}
	s.prefetchBlock = true
}

func (s *ExecutionEngine) SetConsensus(consensus execution.FullConsensusClient) {
	if s.Started() {
		panic("trying to set transaction consensus after start")
	}
	if s.consensus != nil {
		panic("trying to set transaction consensus when already set")
	}
	s.consensus = consensus
}

func (s *ExecutionEngine) GetBatchFetcher() execution.BatchFetcher {
	return s.consensus
}

func (s *ExecutionEngine) Reorg(count arbutil.MessageIndex, newMessages []arbostypes.MessageWithMetadata, oldMessages []*arbostypes.MessageWithMetadata) ([]*execution.MessageResult, error) {
	if count == 0 {
		return nil, errors.New("cannot reorg out genesis")
	}
	s.createBlocksMutex.Lock()
	resequencing := false
	defer func() {
		// if we are resequencing old messages - don't release the lock
		// lock will be released by thread listening to resequenceChan
		if !resequencing {
			s.createBlocksMutex.Unlock()
		}
	}()
	blockNum := s.MessageIndexToBlockNumber(count - 1)
	// We can safely cast blockNum to a uint64 as it comes from MessageCountToBlockNumber
	targetBlock := s.bc.GetBlockByNumber(uint64(blockNum))
	if targetBlock == nil {
		log.Warn("reorg target block not found", "block", blockNum)
		return nil, nil
	}

	// reorg Rust-side VM state
	C.stylus_reorg_vm(C.uint64_t(blockNum))

	err := s.bc.ReorgToOldBlock(targetBlock)
	if err != nil {
		return nil, err
	}

	newMessagesResults := make([]*execution.MessageResult, 0, len(oldMessages))
	for i := range newMessages {
		var msgForPrefetch *arbostypes.MessageWithMetadata
		if i < len(newMessages)-1 {
			msgForPrefetch = &newMessages[i]
		}
		msgResult, err := s.digestMessageWithBlockMutex(count+arbutil.MessageIndex(i), &newMessages[i], msgForPrefetch)
		if err != nil {
			return nil, err
		}
		newMessagesResults = append(newMessagesResults, msgResult)
	}
	if s.recorder != nil {
		s.recorder.ReorgTo(targetBlock.Header())
	}
	if len(oldMessages) > 0 {
		s.resequenceChan <- oldMessages
		resequencing = true
	}
	return newMessagesResults, nil
}

func (s *ExecutionEngine) getCurrentHeader() (*types.Header, error) {
	currentBlock := s.bc.CurrentBlock()
	if currentBlock == nil {
		return nil, errors.New("failed to get current block")
	}
	return currentBlock, nil
}

func (s *ExecutionEngine) HeadMessageNumber() (arbutil.MessageIndex, error) {
	currentHeader, err := s.getCurrentHeader()
	if err != nil {
		return 0, err
	}
	return s.BlockNumberToMessageIndex(currentHeader.Number.Uint64())
}

func (s *ExecutionEngine) HeadMessageNumberSync(t *testing.T) (arbutil.MessageIndex, error) {
	s.createBlocksMutex.Lock()
	defer s.createBlocksMutex.Unlock()
	return s.HeadMessageNumber()
}

func (s *ExecutionEngine) NextDelayedMessageNumber() (uint64, error) {
	currentHeader, err := s.getCurrentHeader()
	if err != nil {
		return 0, err
	}
	return currentHeader.Nonce.Uint64(), nil
}

func messageFromTxes(header *arbostypes.L1IncomingMessageHeader, txes types.Transactions, txErrors []error) (*arbostypes.L1IncomingMessage, error) {
	var l2Message []byte
	if len(txes) == 1 && txErrors[0] == nil {
		txBytes, err := txes[0].MarshalBinary()
		if err != nil {
			return nil, err
		}
		l2Message = append(l2Message, arbos.L2MessageKind_SignedTx)
		l2Message = append(l2Message, txBytes...)
	} else {
		l2Message = append(l2Message, arbos.L2MessageKind_Batch)
		sizeBuf := make([]byte, 8)
		for i, tx := range txes {
			if txErrors[i] != nil {
				continue
			}
			txBytes, err := tx.MarshalBinary()
			if err != nil {
				return nil, err
			}
			binary.BigEndian.PutUint64(sizeBuf, uint64(len(txBytes)+1))
			l2Message = append(l2Message, sizeBuf...)
			l2Message = append(l2Message, arbos.L2MessageKind_SignedTx)
			l2Message = append(l2Message, txBytes...)
		}
	}
	return &arbostypes.L1IncomingMessage{
		Header: header,
		L2msg:  l2Message,
	}, nil
}

// The caller must hold the createBlocksMutex
func (s *ExecutionEngine) resequenceReorgedMessages(messages []*arbostypes.MessageWithMetadata) {
	if !s.reorgSequencing {
		return
	}

	log.Info("Trying to resequence messages", "number", len(messages))
	lastBlockHeader, err := s.getCurrentHeader()
	if err != nil {
		log.Error("block header not found during resequence", "err", err)
		return
	}

	nextDelayedSeqNum := lastBlockHeader.Nonce.Uint64()

	for _, msg := range messages {
		// Check if the message is non-nil just to be safe
		if msg == nil || msg.Message == nil || msg.Message.Header == nil {
			continue
		}
		header := msg.Message.Header
		if header.RequestId != nil {
			delayedSeqNum := header.RequestId.Big().Uint64()
			if delayedSeqNum != nextDelayedSeqNum {
				log.Info("not resequencing delayed message due to unexpected index", "expected", nextDelayedSeqNum, "found", delayedSeqNum)
				continue
			}
			_, err := s.sequenceDelayedMessageWithBlockMutex(msg.Message, delayedSeqNum)
			if err != nil {
				log.Error("failed to re-sequence old delayed message removed by reorg", "err", err)
			}
			nextDelayedSeqNum += 1
			continue
		}
		if header.Kind != arbostypes.L1MessageType_L2Message || header.Poster != l1pricing.BatchPosterAddress {
			// This shouldn't exist?
			log.Warn("skipping non-standard sequencer message found from reorg", "header", header)
			continue
		}
		// We don't need a batch fetcher as this is an L2 message
		txes, err := arbos.ParseL2Transactions(msg.Message, s.bc.Config().ChainID, nil)
		if err != nil {
			log.Warn("failed to parse sequencer message found from reorg", "err", err)
			continue
		}
		hooks := arbos.NoopSequencingHooks()
		hooks.DiscardInvalidTxsEarly = true
		_, err = s.sequenceTransactionsWithBlockMutex(msg.Message.Header, txes, hooks)
		if err != nil {
			log.Error("failed to re-sequence old user message removed by reorg", "err", err)
			return
		}
	}
}

func (s *ExecutionEngine) sequencerWrapper(sequencerFunc func() (*types.Block, error)) (*types.Block, error) {
	attempts := 0
	for {
		s.createBlocksMutex.Lock()
		block, err := sequencerFunc()
		s.createBlocksMutex.Unlock()
		if !errors.Is(err, execution.ErrSequencerInsertLockTaken) {
			return block, err
		}
		// We got SequencerInsertLockTaken
		// option 1: there was a race, we are no longer main sequencer
		chosenErr := s.consensus.ExpectChosenSequencer()
		if chosenErr != nil {
			return nil, chosenErr
		}
		// option 2: we are in a test without very orderly sequencer coordination
		if !s.bc.Config().ArbitrumChainParams.AllowDebugPrecompiles {
			// option 3: something weird. send warning
			log.Warn("sequence transactions: insert lock takent", "attempts", attempts)
		}
		// options 2/3 fail after too many attempts
		attempts++
		if attempts > 20 {
			return nil, err
		}
		<-time.After(time.Millisecond * 100)
	}
}

func (s *ExecutionEngine) SequenceTransactions(header *arbostypes.L1IncomingMessageHeader, txes types.Transactions, hooks *arbos.SequencingHooks) (*types.Block, error) {
	return s.sequencerWrapper(func() (*types.Block, error) {
		hooks.TxErrors = nil
		return s.sequenceTransactionsWithBlockMutex(header, txes, hooks)
	})
}

func (s *ExecutionEngine) sequenceTransactionsWithBlockMutex(header *arbostypes.L1IncomingMessageHeader, txes types.Transactions, hooks *arbos.SequencingHooks) (*types.Block, error) {
	lastBlockHeader, err := s.getCurrentHeader()
	if err != nil {
		return nil, err
	}

	statedb, err := s.bc.StateAt(lastBlockHeader.Root)
	if err != nil {
		return nil, err
	}

	delayedMessagesRead := lastBlockHeader.Nonce.Uint64()

	startTime := time.Now()
	block, receipts, err := arbos.ProduceBlockAdvanced(
		header,
		txes,
		delayedMessagesRead,
		lastBlockHeader,
		statedb,
		s.bc,
		s.bc.Config(),
		hooks,
		false,
	)
	if err != nil {
		return nil, err
	}
	blockCalcTime := time.Since(startTime)
	if len(hooks.TxErrors) != len(txes) {
		return nil, fmt.Errorf("unexpected number of error results: %v vs number of txes %v", len(hooks.TxErrors), len(txes))
	}

	if len(receipts) == 0 {
		return nil, nil
	}

	allTxsErrored := true
	for _, err := range hooks.TxErrors {
		if err == nil {
			allTxsErrored = false
			break
		}
	}
	if allTxsErrored {
		return nil, nil
	}

	msg, err := messageFromTxes(header, txes, hooks.TxErrors)
	if err != nil {
		return nil, err
	}

	pos, err := s.BlockNumberToMessageIndex(lastBlockHeader.Number.Uint64() + 1)
	if err != nil {
		return nil, err
	}

	msgWithMeta := arbostypes.MessageWithMetadata{
		Message:             msg,
		DelayedMessagesRead: delayedMessagesRead,
	}
	msgResult, err := s.resultFromHeader(block.Header())
	if err != nil {
		return nil, err
	}

	err = s.consensus.WriteMessageFromSequencer(pos, msgWithMeta, *msgResult)
	if err != nil {
		return nil, err
	}

	// Only write the block after we've written the messages, so if the node dies in the middle of this,
	// it will naturally recover on startup by regenerating the missing block.
	err = s.appendBlock(block, statedb, receipts, blockCalcTime)
	if err != nil {
		return nil, err
	}

	s.cacheL1PriceDataOfMsg(pos, receipts, block)

	return block, nil
}

func (s *ExecutionEngine) SequenceDelayedMessage(message *arbostypes.L1IncomingMessage, delayedSeqNum uint64) error {
	_, err := s.sequencerWrapper(func() (*types.Block, error) {
		return s.sequenceDelayedMessageWithBlockMutex(message, delayedSeqNum)
	})
	return err
}

func (s *ExecutionEngine) sequenceDelayedMessageWithBlockMutex(message *arbostypes.L1IncomingMessage, delayedSeqNum uint64) (*types.Block, error) {
	currentHeader, err := s.getCurrentHeader()
	if err != nil {
		return nil, err
	}

	expectedDelayed := currentHeader.Nonce.Uint64()

	lastMsg, err := s.BlockNumberToMessageIndex(currentHeader.Number.Uint64())
	if err != nil {
		return nil, err
	}

	if expectedDelayed != delayedSeqNum {
		return nil, fmt.Errorf("wrong delayed message sequenced got %d expected %d", delayedSeqNum, expectedDelayed)
	}

	messageWithMeta := arbostypes.MessageWithMetadata{
		Message:             message,
		DelayedMessagesRead: delayedSeqNum + 1,
	}

	startTime := time.Now()
	block, statedb, receipts, err := s.createBlockFromNextMessage(&messageWithMeta, false)
	if err != nil {
		return nil, err
	}
	blockCalcTime := time.Since(startTime)

	msgResult, err := s.resultFromHeader(block.Header())
	if err != nil {
		return nil, err
	}

	err = s.consensus.WriteMessageFromSequencer(lastMsg+1, messageWithMeta, *msgResult)
	if err != nil {
		return nil, err
	}

	err = s.appendBlock(block, statedb, receipts, blockCalcTime)
	if err != nil {
		return nil, err
	}

	log.Info("ExecutionEngine: Added DelayedMessages", "pos", lastMsg+1, "delayed", delayedSeqNum, "block-header", block.Header())

	return block, nil
}

func (s *ExecutionEngine) GetGenesisBlockNumber() uint64 {
	return s.bc.Config().ArbitrumChainParams.GenesisBlockNum
}

func (s *ExecutionEngine) BlockNumberToMessageIndex(blockNum uint64) (arbutil.MessageIndex, error) {
	genesis := s.GetGenesisBlockNumber()
	if blockNum < genesis {
		return 0, fmt.Errorf("blockNum %d < genesis %d", blockNum, genesis)
	}
	return arbutil.MessageIndex(blockNum - genesis), nil
}

func (s *ExecutionEngine) MessageIndexToBlockNumber(messageNum arbutil.MessageIndex) uint64 {
	return uint64(messageNum) + s.GetGenesisBlockNumber()
}

// must hold createBlockMutex
func (s *ExecutionEngine) createBlockFromNextMessage(msg *arbostypes.MessageWithMetadata, isMsgForPrefetch bool) (*types.Block, *state.StateDB, types.Receipts, error) {
	currentHeader := s.bc.CurrentBlock()
	if currentHeader == nil {
		return nil, nil, nil, errors.New("failed to get current block header")
	}

	currentBlock := s.bc.GetBlock(currentHeader.Hash(), currentHeader.Number.Uint64())
	if currentBlock == nil {
		return nil, nil, nil, errors.New("can't find block for current header")
	}

	err := s.bc.RecoverState(currentBlock)
	if err != nil {
		return nil, nil, nil, fmt.Errorf("failed to recover block %v state: %w", currentBlock.Number(), err)
	}

	statedb, err := s.bc.StateAt(currentHeader.Root)
	if err != nil {
		return nil, nil, nil, err
	}
	statedb.StartPrefetcher("TransactionStreamer")
	defer statedb.StopPrefetcher()

	opts := make([]arbos.ProduceOpt, 0)
	if s.evil {
		opts = append(opts, arbos.WithEvilProduction())
		opts = append(opts, arbos.WithInterceptDepositSize(s.interceptDepositGweiAmount))
	}
	batchFetcher := func(num uint64) ([]byte, error) {
		data, _, err := s.consensus.FetchBatch(s.GetContext(), num)
		return data, err
	}

	block, receipts, err := arbos.ProduceBlock(
		msg.Message,
		msg.DelayedMessagesRead,
		currentHeader,
		statedb,
		s.bc,
		s.bc.Config(),
		batchFetcher,
<<<<<<< HEAD
		opts...,
=======
		isMsgForPrefetch,
>>>>>>> 28033f94
	)

	return block, statedb, receipts, err
}

// must hold createBlockMutex
func (s *ExecutionEngine) appendBlock(block *types.Block, statedb *state.StateDB, receipts types.Receipts, duration time.Duration) error {
	var logs []*types.Log
	for _, receipt := range receipts {
		logs = append(logs, receipt.Logs...)
	}
	status, err := s.bc.WriteBlockAndSetHeadWithTime(block, receipts, logs, statedb, true, duration)
	if err != nil {
		return err
	}
	if status == core.SideStatTy {
		return errors.New("geth rejected block as non-canonical")
	}
	baseFeeGauge.Update(block.BaseFee().Int64())
	txCountHistogram.Update(int64(len(block.Transactions()) - 1))
	var blockGasused uint64
	for i := 1; i < len(receipts); i++ {
		val := arbmath.SaturatingUSub(receipts[i].GasUsed, receipts[i].GasUsedForL1)
		txGasUsedHistogram.Update(int64(val))
		blockGasused += val
	}
	blockGasUsedHistogram.Update(int64(blockGasused))
	gasUsedSinceStartupCounter.Inc(int64(blockGasused))
	return nil
}

func (s *ExecutionEngine) resultFromHeader(header *types.Header) (*execution.MessageResult, error) {
	if header == nil {
		return nil, fmt.Errorf("result not found")
	}
	info := types.DeserializeHeaderExtraInformation(header)
	return &execution.MessageResult{
		BlockHash: header.Hash(),
		SendRoot:  info.SendRoot,
	}, nil
}

func (s *ExecutionEngine) ResultAtPos(pos arbutil.MessageIndex) (*execution.MessageResult, error) {
	return s.resultFromHeader(s.bc.GetHeaderByNumber(s.MessageIndexToBlockNumber(pos)))
}

func (s *ExecutionEngine) GetL1GasPriceEstimate() (uint64, error) {
	bc := s.bc
	latestHeader := bc.CurrentBlock()
	latestState, err := bc.StateAt(latestHeader.Root)
	if err != nil {
		return 0, errors.New("error getting latest statedb while fetching l2 Estimate of L1 GasPrice")
	}
	arbState, err := arbosState.OpenSystemArbosState(latestState, nil, true)
	if err != nil {
		return 0, errors.New("error opening system arbos state while fetching l2 Estimate of L1 GasPrice")
	}
	l2EstimateL1GasPrice, err := arbState.L1PricingState().PricePerUnit()
	if err != nil {
		return 0, errors.New("error fetching l2 Estimate of L1 GasPrice")
	}
	return l2EstimateL1GasPrice.Uint64(), nil
}

func (s *ExecutionEngine) getL1PricingSurplus() (int64, error) {
	bc := s.bc
	latestHeader := bc.CurrentBlock()
	latestState, err := bc.StateAt(latestHeader.Root)
	if err != nil {
		return 0, errors.New("error getting latest statedb while fetching current L1 pricing surplus")
	}
	arbState, err := arbosState.OpenSystemArbosState(latestState, nil, true)
	if err != nil {
		return 0, errors.New("error opening system arbos state while fetching current L1 pricing surplus")
	}
	surplus, err := arbState.L1PricingState().GetL1PricingSurplus()
	if err != nil {
		return 0, errors.New("error fetching current L1 pricing surplus")
	}
	return surplus.Int64(), nil
}

func (s *ExecutionEngine) cacheL1PriceDataOfMsg(num arbutil.MessageIndex, receipts types.Receipts, block *types.Block) {
	var gasUsedForL1 uint64
	for i := 1; i < len(receipts); i++ {
		gasUsedForL1 += receipts[i].GasUsedForL1
	}
	gasChargedForL1 := gasUsedForL1 * block.BaseFee().Uint64()
	var callDataUnits uint64
	for _, tx := range block.Transactions() {
		callDataUnits += tx.CalldataUnits
	}
	s.consensus.CacheL1PriceDataOfMsg(num, callDataUnits, gasChargedForL1)
}

// DigestMessage is used to create a block by executing msg against the latest state and storing it.
// Also, while creating a block by executing msg against the latest state,
// in parallel, creates a block by executing msgForPrefetch (msg+1) against the latest state
// but does not store the block.
// This helps in filling the cache, so that the next block creation is faster.
func (s *ExecutionEngine) DigestMessage(num arbutil.MessageIndex, msg *arbostypes.MessageWithMetadata, msgForPrefetch *arbostypes.MessageWithMetadata) (*execution.MessageResult, error) {
	if !s.createBlocksMutex.TryLock() {
		return nil, errors.New("createBlock mutex held")
	}
	defer s.createBlocksMutex.Unlock()
	return s.digestMessageWithBlockMutex(num, msg, msgForPrefetch)
}

func (s *ExecutionEngine) digestMessageWithBlockMutex(num arbutil.MessageIndex, msg *arbostypes.MessageWithMetadata, msgForPrefetch *arbostypes.MessageWithMetadata) (*execution.MessageResult, error) {
	currentHeader, err := s.getCurrentHeader()
	if err != nil {
		return nil, err
	}
	curMsg, err := s.BlockNumberToMessageIndex(currentHeader.Number.Uint64())
	if err != nil {
		return nil, err
	}
	if curMsg+1 != num {
		return nil, fmt.Errorf("wrong message number in digest got %d expected %d", num, curMsg+1)
	}

	startTime := time.Now()
	if s.prefetchBlock && msgForPrefetch != nil {
		go func() {
			_, _, _, err := s.createBlockFromNextMessage(msgForPrefetch, true)
			if err != nil {
				return
			}
		}()
	}

	block, statedb, receipts, err := s.createBlockFromNextMessage(msg, false)
	if err != nil {
		return nil, err
	}

	err = s.appendBlock(block, statedb, receipts, time.Since(startTime))
	if err != nil {
		return nil, err
	}

	if time.Now().After(s.nextScheduledVersionCheck) {
		s.nextScheduledVersionCheck = time.Now().Add(time.Minute)
		arbState, err := arbosState.OpenSystemArbosState(statedb, nil, true)
		if err != nil {
			return nil, err
		}
		version, timestampInt, err := arbState.GetScheduledUpgrade()
		if err != nil {
			return nil, err
		}
		var timeUntilUpgrade time.Duration
		var timestamp time.Time
		if timestampInt == 0 {
			// This upgrade will take effect in the next block
			timestamp = time.Now()
		} else {
			// This upgrade is scheduled for the future
			timestamp = time.Unix(int64(timestampInt), 0)
			timeUntilUpgrade = time.Until(timestamp)
		}
		maxSupportedVersion := params.ArbitrumDevTestChainConfig().ArbitrumChainParams.InitialArbOSVersion
		logLevel := log.Warn
		if timeUntilUpgrade < time.Hour*24 {
			logLevel = log.Error
		}
		if version > maxSupportedVersion {
			logLevel(
				"you need to update your node to the latest version before this scheduled ArbOS upgrade",
				"timeUntilUpgrade", timeUntilUpgrade,
				"upgradeScheduledFor", timestamp,
				"maxSupportedArbosVersion", maxSupportedVersion,
				"pendingArbosUpgradeVersion", version,
			)
		}
	}

	sharedmetrics.UpdateSequenceNumberInBlockGauge(num)
	s.latestBlockMutex.Lock()
	s.latestBlock = block
	s.latestBlockMutex.Unlock()
	select {
	case s.newBlockNotifier <- struct{}{}:
	default:
	}

	msgResult, err := s.resultFromHeader(block.Header())
	if err != nil {
		return nil, err
	}
	return msgResult, nil
}

func (s *ExecutionEngine) ArbOSVersionForMessageNumber(messageNum arbutil.MessageIndex) (uint64, error) {
	block := s.bc.GetBlockByNumber(s.MessageIndexToBlockNumber(messageNum))
	if block == nil {
		return 0, fmt.Errorf("couldn't find block for message number %d", messageNum)
	}
	extra := types.DeserializeHeaderExtraInformation(block.Header())
	return extra.ArbOSFormatVersion, nil
}

func (s *ExecutionEngine) Start(ctx_in context.Context) {
	s.StopWaiter.Start(ctx_in, s)
	s.LaunchThread(func(ctx context.Context) {
		for {
			select {
			case <-ctx.Done():
				return
			case resequence := <-s.resequenceChan:
				s.resequenceReorgedMessages(resequence)
				s.createBlocksMutex.Unlock()
			}
		}
	})
	s.LaunchThread(func(ctx context.Context) {
		var lastBlock *types.Block
		for {
			select {
			case <-s.newBlockNotifier:
			case <-ctx.Done():
				return
			}
			s.latestBlockMutex.Lock()
			block := s.latestBlock
			s.latestBlockMutex.Unlock()
			if block != nil && (lastBlock == nil || block.Hash() != lastBlock.Hash()) {
				log.Info(
					"created block",
					"l2Block", block.Number(),
					"l2BlockHash", block.Hash(),
				)
				lastBlock = block
				select {
				case <-time.After(time.Second):
				case <-ctx.Done():
					return
				}
			}
		}
	})
}<|MERGE_RESOLUTION|>--- conflicted
+++ resolved
@@ -540,11 +540,8 @@
 		s.bc,
 		s.bc.Config(),
 		batchFetcher,
-<<<<<<< HEAD
+		isMsgForPrefetch,
 		opts...,
-=======
-		isMsgForPrefetch,
->>>>>>> 28033f94
 	)
 
 	return block, statedb, receipts, err
